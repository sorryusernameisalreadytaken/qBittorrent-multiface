--- conflicted
+++ resolved
@@ -184,11 +184,6 @@
 
     // Connection
     // Listening Port
-<<<<<<< HEAD
-    data[u"listen_port"_s] = session->port();
-    data[u"random_port"_s] = (session->port() == 0);  // deprecated
-    data[u"upnp"_s] = Net::PortForwarder::instance()->isEnabled();
-=======
     QMap<QString, QVariant> outPorts;
     QMap<QString, QVariant> outPortsEnabled;
 
@@ -202,12 +197,11 @@
         outPortsEnabled.insert(*i, QVariant(portsEnabled.value(*i, false)));
     }
 
-    data[u"ports"_qs] = QJsonObject::fromVariantMap(outPorts);
-    data[u"portsEnabled"_qs] = QJsonObject::fromVariantMap(outPortsEnabled);
-
-    data[u"upnp"_qs] = Net::PortForwarder::instance()->isEnabled();
-
->>>>>>> 3338aa40
+    data[u"ports"_s] = QJsonObject::fromVariantMap(outPorts);
+    data[u"portsEnabled"_s] = QJsonObject::fromVariantMap(outPortsEnabled);
+
+    data[u"upnp"_s] = Net::PortForwarder::instance()->isEnabled();
+
     // Connections Limits
     data[u"max_connec"_s] = session->maxConnections();
     data[u"max_connec_per_torrent"_s] = session->maxConnectionsPerTorrent();
@@ -639,25 +633,13 @@
 
     // Connection
     // Listening Port
-<<<<<<< HEAD
-    if (hasKey(u"random_port"_s) && it.value().toBool())  // deprecated
-    {
-        session->setPort(0);
-    }
-    else if (hasKey(u"listen_port"_s))
-    {
-        session->setPort(it.value().toInt());
-    }
+    if (hasKey(u"ports"_s))
+        session->setPorts(it.value().toMap());
+
+    if (hasKey(u"portsEnabled"_s))
+        session->setPortsEnabled(it.value().toMap());
+
     if (hasKey(u"upnp"_s))
-=======
-    if (hasKey(u"ports"_qs))
-        session->setPorts(it.value().toMap());
-
-    if (hasKey(u"portsEnabled"_qs))
-        session->setPortsEnabled(it.value().toMap());
-
-    if (hasKey(u"upnp"_qs))
->>>>>>> 3338aa40
         Net::PortForwarder::instance()->setEnabled(it.value().toBool());
     // Connections Limits
     if (hasKey(u"max_connec"_s))
