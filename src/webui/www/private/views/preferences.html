<div id="BehaviorTab" class="PrefTab">
    <fieldset class="settings">
        <legend>QBT_TR(Language)QBT_TR[CONTEXT=OptionsDialog]</legend>
        <label for="locale_select">QBT_TR(User Interface Language:)QBT_TR[CONTEXT=OptionsDialog]</label>
        <select id="locale_select">
            ${LANGUAGE_OPTIONS}
        </select>
    </fieldset>

    <fieldset class="settings">
        <legend>
            <input type="checkbox" id="filelog_checkbox" onclick="qBittorrent.Preferences.updateFileLogEnabled();" />
            <label for="filelog_checkbox">QBT_TR(Log file)QBT_TR[CONTEXT=OptionsDialog]</label>
        </legend>
        <div class="formRow">
            <label for="filelog_save_path_input">QBT_TR(Save path:)QBT_TR[CONTEXT=OptionsDialog]</label>
            <input type="text" id="filelog_save_path_input" />
        </div>
        <table>
            <tr>
                <td><input type="checkbox" id="filelog_backup_checkbox" onclick="qBittorrent.Preferences.updateFileLogBackupEnabled();" /></td>
                <td><label for="filelog_backup_checkbox">QBT_TR(Backup the log file after:)QBT_TR[CONTEXT=OptionsDialog]</label></td>
                <td><input id="filelog_max_size_input" type="number" min="1" max="1024000" value="65" onchange="qBittorrent.Preferences.numberInputLimiter(this);" />QBT_TR(KiB)QBT_TR[CONTEXT=OptionsDialog]</td>
            </tr>
            <tr>
                <td><input type="checkbox" id="filelog_delete_old_checkbox" onclick="qBittorrent.Preferences.updateFileLogDeleteEnabled();" /></td>
                <td><label for="filelog_delete_old_checkbox">QBT_TR(Delete backup logs older than:)QBT_TR[CONTEXT=OptionsDialog]</label></td>
                <td>
                    <input type="number" min="1" max="365" value="6" id="filelog_age_input" onchange="qBittorrent.Preferences.numberInputLimiter(this);" />
                    <select id="filelog_age_type_select">
                        <option value="0">QBT_TR(days)QBT_TR[CONTEXT=OptionsDialog]</option>
                        <option value="1" selected>QBT_TR(months)QBT_TR[CONTEXT=OptionsDialog]</option>
                        <option value="2">QBT_TR(years)QBT_TR[CONTEXT=OptionsDialog]</option>
                    </select>
                </td>
            </tr>
        </table>
    </fieldset>

    <div class="formRow">
        <input type="checkbox" id="performanceWarning" />
        <label for="performanceWarning">QBT_TR(Log performance warnings)QBT_TR[CONTEXT=OptionsDialog]</label>
    </div>
</div>

<div id="DownloadsTab" class="PrefTab invisible">
    <fieldset class="settings">
        <legend>QBT_TR(When adding a torrent)QBT_TR[CONTEXT=OptionsDialog]</legend>
        <div class="formRow">
            <label for="contentlayout_select">QBT_TR(Torrent content layout:)QBT_TR[CONTEXT=OptionsDialog]</label>
            <select id="contentlayout_select">
                <option value="Original">QBT_TR(Original)QBT_TR[CONTEXT=OptionsDialog]</option>
                <option value="Subfolder">QBT_TR(Create subfolder)QBT_TR[CONTEXT=OptionsDialog]</option>
                <option value="NoSubfolder">QBT_TR(Don't create subfolder)QBT_TR[CONTEXT=OptionsDialog]</option>
            </select>
        </div>
        <div class="formRow">
            <input type="checkbox" id="addToTopOfQueueCheckbox" />
            <label for="addToTopOfQueueCheckbox">QBT_TR(Add to top of queue)QBT_TR[CONTEXT=OptionsDialog]</label>
        </div>
        <div class="formRow">
            <input type="checkbox" id="dontstartdownloads_checkbox" />
            <label for="dontstartdownloads_checkbox">QBT_TR(Do not start the download automatically)QBT_TR[CONTEXT=OptionsDialog]</label>
        </div>
        <div class="formRow">
            <label for="stopConditionSelect">QBT_TR(Torrent stop condition:)QBT_TR[CONTEXT=OptionsDialog]</label>
            <select id="stopConditionSelect">
                <option value="None">QBT_TR(None)QBT_TR[CONTEXT=OptionsDialog]</option>
                <option value="MetadataReceived">QBT_TR(Metadata received)QBT_TR[CONTEXT=OptionsDialog]</option>
                <option value="FilesChecked">QBT_TR(Files checked)QBT_TR[CONTEXT=OptionsDialog]</option>
            </select>
        </div>
        <div class="formRow">
            <input type="checkbox" id="deletetorrentfileafter_checkbox" />
            <label for="deletetorrentfileafter_checkbox">QBT_TR(Delete .torrent files afterwards)QBT_TR[CONTEXT=OptionsDialog]</label>
        </div>
    </fieldset>

    <div class="formRow">
        <input type="checkbox" id="preallocateall_checkbox" />
        <label for="preallocateall_checkbox">QBT_TR(Pre-allocate disk space for all files)QBT_TR[CONTEXT=OptionsDialog]</label>
    </div>
    <div class="formRow">
        <span id="appendexttr">
            <input type="checkbox" id="appendext_checkbox" />
            <label for="appendext_checkbox">QBT_TR(Append .!qB extension to incomplete files)QBT_TR[CONTEXT=OptionsDialog]</label>
        </span>
    </div>

    <fieldset class="settings">
        <legend>QBT_TR(Saving Management)QBT_TR[CONTEXT=HttpServer]</legend>
        <table>
            <tr>
                <td>
                    <label>QBT_TR(Default Torrent Management Mode:)QBT_TR[CONTEXT=OptionsDialog]</label>
                </td>
                <td>
                    <select id="default_tmm_combobox">
                        <option value="false" selected>QBT_TR(Manual)QBT_TR[CONTEXT=OptionsDialog]</option>
                        <option value="true">QBT_TR(Automatic)QBT_TR[CONTEXT=OptionsDialog]</option>
                    </select>
                </td>
            </tr>
            <tr>
                <td>
                    <label>QBT_TR(When Torrent Category changed:)QBT_TR[CONTEXT=OptionsDialog]</label>
                </td>
                <td>
                    <select id="torrent_changed_tmm_combobox">
                        <option value="true">QBT_TR(Relocate torrent)QBT_TR[CONTEXT=OptionsDialog]</option>
                        <option value="false" selected>QBT_TR(Switch torrent to Manual Mode)QBT_TR[CONTEXT=OptionsDialog]</option>
                    </select>
                </td>
            </tr>
            <tr>
                <td>
                    <label>QBT_TR(When Default Save Path changed:)QBT_TR[CONTEXT=OptionsDialog]</label>
                </td>
                <td>
                    <select id="save_path_changed_tmm_combobox">
                        <option value="true">QBT_TR(Relocate affected torrents)QBT_TR[CONTEXT=OptionsDialog]</option>
                        <option value="false" selected>QBT_TR(Switch affected torrents to Manual Mode)QBT_TR[CONTEXT=OptionsDialog]</option>
                    </select>
                </td>
            </tr>
            <tr>
                <td>
                    <label>QBT_TR(When Category Save Path changed:)QBT_TR[CONTEXT=OptionsDialog]</label>
                </td>
                <td>
                    <select id="category_changed_tmm_combobox">
                        <option value="true">QBT_TR(Relocate affected torrents)QBT_TR[CONTEXT=OptionsDialog]</option>
                        <option value="false" selected>QBT_TR(Switch affected torrents to Manual Mode)QBT_TR[CONTEXT=OptionsDialog]</option>
                    </select>
                </td>
            </tr>
        </table>
        <div class="formRow">
            <input type="checkbox" id="use_subcategories_checkbox" />
            <label for="use_subcategories_checkbox">QBT_TR(Use Subcategories)QBT_TR[CONTEXT=OptionsDialog]</label>
        </div>
        <table>
            <tr>
                <td>
                    <label for="savepath_text">QBT_TR(Default Save Path:)QBT_TR[CONTEXT=OptionsDialog]</label>
                </td>
                <td>
                    <input type="text" id="savepath_text" autocorrect="off" autocapitalize="none" />
                </td>
            </tr>
            <tr>
                <td>
                    <input type="checkbox" id="temppath_checkbox" onclick="qBittorrent.Preferences.updateTempDirEnabled();" />
                    <label for="temppath_checkbox">QBT_TR(Keep incomplete torrents in:)QBT_TR[CONTEXT=OptionsDialog]</label>
                </td>
                <td>
                    <input type="text" id="temppath_text" autocorrect="off" autocapitalize="none" />
                </td>
            </tr>
            <tr>
                <td>
                    <input type="checkbox" id="exportdir_checkbox" onclick="qBittorrent.Preferences.updateExportDirEnabled();" />
                    <label for="exportdir_checkbox">QBT_TR(Copy .torrent files to:)QBT_TR[CONTEXT=OptionsDialog]</label>
                </td>
                <td>
                    <input type="text" id="exportdir_text" autocorrect="off" autocapitalize="none" />
                </td>
            </tr>
            <tr>
                <td>
                    <input type="checkbox" id="exportdirfin_checkbox" onclick="qBittorrent.Preferences.updateExportDirFinEnabled();" />
                    <label for="exportdirfin_checkbox">QBT_TR(Copy .torrent files for finished downloads to:)QBT_TR[CONTEXT=OptionsDialog]</label>
                </td>
                <td>
                    <input type="text" id="exportdirfin_text" autocorrect="off" autocapitalize="none" />
                </td>
            </tr>
        </table>
    </fieldset>

    <fieldset class="settings">
        <legend>QBT_TR(Automatically add torrents from:)QBT_TR[CONTEXT=OptionsDialog]</legend>
        <table id="watched_folders_tab" style="border: 1px solid black;">
            <thead>
                <tr>
                    <th>QBT_TR(Monitored Folder)QBT_TR[CONTEXT=ScanFoldersModel]</th>
                    <th>QBT_TR(Override Save Location)QBT_TR[CONTEXT=ScanFoldersModel]</th>
                </tr>
            </thead>
            <tbody></tbody>
        </table>
    </fieldset>

    <fieldset class="settings">
        <legend>
            <input type="checkbox" id="excludedFileNamesCheckbox" onclick="qBittorrent.Preferences.updateExcludedFileNamesEnabled();" />
            <label for="excludedFileNamesCheckbox">QBT_TR(Excluded file names)QBT_TR[CONTEXT=OptionsDialog]</label>
        </legend>
        <textarea id="excludedFileNamesTextarea" rows="6" cols="70"></textarea>
    </fieldset>

    <fieldset class="settings">
        <legend>
            <input type="checkbox" id="mail_notification_checkbox" onclick="qBittorrent.Preferences.updateMailNotification();" />
            <label for="mail_notification_checkbox">QBT_TR(Email notification upon download completion)QBT_TR[CONTEXT=OptionsDialog]</label>
        </legend>
        <table>
            <tr>
                <td>
                    <label for="src_email_txt">QBT_TR(From:)QBT_TR[CONTEXT=OptionsDialog]</label>
                </td>
                <td>
                    <input type="text" id="src_email_txt" />
                </td>
            </tr>
            <tr>
                <td>
                    <label for="dest_email_txt">QBT_TR(To:)QBT_TR[CONTEXT=OptionsDialog]</label>
                </td>
                <td>
                    <input type="text" id="dest_email_txt" />
                </td>
            </tr>
            <tr>
                <td>
                    <label for="smtp_server_txt">QBT_TR(SMTP server:)QBT_TR[CONTEXT=OptionsDialog]</label>
                </td>
                <td>
                    <input type="text" id="smtp_server_txt" />
                </td>
            </tr>
        </table>
        <div class="formRow">
            <input type="checkbox" id="mail_ssl_checkbox" /><label for="mail_ssl_checkbox">QBT_TR(This server requires a secure connection (SSL))QBT_TR[CONTEXT=OptionsDialog]</label>
        </div>
        <fieldset class="settings">
            <legend>
                <input type="checkbox" id="mail_auth_checkbox" onclick="qBittorrent.Preferences.updateMailAuthSettings();" />
                <label for="mail_auth_checkbox">QBT_TR(Authentication)QBT_TR[CONTEXT=OptionsDialog]</label>
            </legend>
            <table>
                <tr>
                    <td>
                        <label for="mail_username_text">QBT_TR(Username:)QBT_TR[CONTEXT=OptionsDialog]</label>
                    </td>
                    <td>
                        <input type="text" id="mail_username_text" />
                    </td>
                </tr>
                <tr>
                    <td>
                        <label for="mail_password_text">QBT_TR(Password:)QBT_TR[CONTEXT=OptionsDialog]</label>
                    </td>
                    <td>
                        <input type="password" id="mail_password_text" />
                    </td>
                </tr>
            </table>
        </fieldset>
    </fieldset>

    <fieldset class="settings">
        <legend>
            QBT_TR(Run external program)QBT_TR[CONTEXT=OptionsDialog]
        </legend>
        <div class="formRow">
            <input type="checkbox" id="autorunOnTorrentAddedCheckbox" onclick="qBittorrent.Preferences.updateAutoRunOnTorrentAdded();" />
            <label for="autorunOnTorrentAddedCheckbox">QBT_TR(Run external program on torrent added)QBT_TR[CONTEXT=OptionsDialog]</label>
            <input type="text" id="autorunOnTorrentAddedProgram" style="width: 400px;" />
        </div>
        <div class="formRow">
            <input type="checkbox" id="autorun_checkbox" onclick="qBittorrent.Preferences.updateAutoRun();" />
            <label for="autorun_checkbox">QBT_TR(Run external program on torrent finished)QBT_TR[CONTEXT=OptionsDialog]</label>
            <input type="text" id="autorunProg_txt" style="width: 400px;" />
        </div>
        <div style="font-style: italic;">QBT_TR(Supported parameters (case sensitive):)QBT_TR[CONTEXT=OptionsDialog]
            <ul>
                <li>QBT_TR(%N: Torrent name)QBT_TR[CONTEXT=OptionsDialog]</li>
                <li>QBT_TR(%L: Category)QBT_TR[CONTEXT=OptionsDialog]</li>
                <li>QBT_TR(%G: Tags (separated by comma))QBT_TR[CONTEXT=OptionsDialog]</li>
                <li>QBT_TR(%F: Content path (same as root path for multifile torrent))QBT_TR[CONTEXT=OptionsDialog]</li>
                <li>QBT_TR(%R: Root path (first torrent subdirectory path))QBT_TR[CONTEXT=OptionsDialog]</li>
                <li>QBT_TR(%D: Save path)QBT_TR[CONTEXT=OptionsDialog]</li>
                <li>QBT_TR(%C: Number of files)QBT_TR[CONTEXT=OptionsDialog]</li>
                <li>QBT_TR(%Z: Torrent size (bytes))QBT_TR[CONTEXT=OptionsDialog]</li>
                <li>QBT_TR(%T: Current tracker)QBT_TR[CONTEXT=OptionsDialog]</li>
                <li>QBT_TR(%I: Info hash v1)QBT_TR[CONTEXT=OptionsDialog]</li>
                <li>QBT_TR(%J: Info hash v2)QBT_TR[CONTEXT=OptionsDialog]</li>
                <li>QBT_TR(%K: Torrent ID)QBT_TR[CONTEXT=OptionsDialog]</li>
            </ul>
            QBT_TR(Tip: Encapsulate parameter with quotation marks to avoid text being cut off at whitespace (e.g., "%N"))QBT_TR[CONTEXT=OptionsDialog]
        </div>
    </fieldset>
</div>

<div id="ConnectionTab" class="PrefTab invisible">
    <div class="formRow">
        <label>QBT_TR(Peer connection protocol:)QBT_TR[CONTEXT=OptionsDialog]</label>
        <select id="enable_protocol_combobox">
            <option value="0" selected>QBT_TR(TCP and μTP)QBT_TR[CONTEXT=OptionsDialog]</option>
            <option value="1">TCP</option>
            <option value="2">μTP</option>
        </select>
    </div>


    <!-- Tried to keep the same strings, so nothing needs to be re-translated -->
    <fieldset class="settings">
        <legend>QBT_TR(Listening Port)QBT_TR[CONTEXT=OptionsDialog]</legend>
<<<<<<< HEAD
        <div class="formRow">
            <label for="port_value">QBT_TR(Port used for incoming connections:)QBT_TR[CONTEXT=OptionsDialog]</label>
            <input type="text" id="port_value" style="width: 4em;" title="QBT_TR(Set to 0 to let your system pick an unused port)QBT_TR[CONTEXT=OptionsDialog]" />
            <button type="button" style="margin-left: 1em;" onclick="qBittorrent.Preferences.generateRandomPort();">QBT_TR(Random)QBT_TR[CONTEXT=OptionsDialog]</button>
        </div>
        <div class="formRow">
            <input type="checkbox" id="upnp_checkbox" />
            <label for="upnp_checkbox">QBT_TR(Use UPnP / NAT-PMP port forwarding from my router)QBT_TR[CONTEXT=OptionsDialog]</label>
        </div>
=======
        <table id="listenPorts"></table>
>>>>>>> 3338aa40
    </fieldset>

    <fieldset class="settings">
        <legend>QBT_TR(Connections Limits)QBT_TR[CONTEXT=OptionsDialog]</legend>
        <table>
            <tr>
                <td>
                    <input type="checkbox" id="max_connec_checkbox" onclick="qBittorrent.Preferences.updateMaxConnecEnabled();" />
                    <label for="max_connec_checkbox">QBT_TR(Global maximum number of connections:)QBT_TR[CONTEXT=OptionsDialog]</label>
                </td>
                <td><input type="text" id="max_connec_value" style="width: 4em;" /></td>
            </tr>
            <tr>
                <td>
                    <input type="checkbox" id="max_connec_per_torrent_checkbox" onclick="qBittorrent.Preferences.updateMaxConnecPerTorrentEnabled();" />
                    <label for="max_connec_per_torrent_checkbox">QBT_TR(Maximum number of connections per torrent:)QBT_TR[CONTEXT=OptionsDialog]</label>
                </td>
                <td><input type="text" id="max_connec_per_torrent_value" style="width: 4em;" /></td>
            </tr>
            <tr>
                <td>
                    <input type="checkbox" id="max_uploads_checkbox" onclick="qBittorrent.Preferences.updateMaxUploadsEnabled();" />
                    <label for="max_uploads_checkbox">QBT_TR(Global maximum number of upload slots:)QBT_TR[CONTEXT=OptionsDialog]</label>
                </td>
                <td><input type="text" id="max_uploads_value" style="width: 4em;" /></td>
            </tr>
            <tr>
                <td>
                    <input type="checkbox" id="max_uploads_per_torrent_checkbox" onclick="qBittorrent.Preferences.updateMaxUploadsPerTorrentEnabled();" />
                    <label for="max_uploads_per_torrent_checkbox">QBT_TR(Maximum number of upload slots per torrent:)QBT_TR[CONTEXT=OptionsDialog]</label>
                </td>
                <td><input type="text" id="max_uploads_per_torrent_value" style="width: 4em;" /></td>
            </tr>
        </table>
    </fieldset>

    <fieldset class="settings">
        <legend>
            <input type="checkbox" id="i2pEnabledCheckbox" onclick="qBittorrent.Preferences.updateI2PSettingsEnabled();" />
            <label for="i2pEnabledCheckbox">QBT_TR(I2P (Experimental) (requires libtorrent &gt;= 2.0))QBT_TR[CONTEXT=OptionsDialog]</label>
        </legend>
        <table>
            <tr>
                <td>
                    <label for="i2pAddress">QBT_TR(Host:)QBT_TR[CONTEXT=OptionsDialog]</label>
                </td>
                <td>
                    <input type="text" id="i2pAddress" />
                </td>
                <td>
                    <label for="i2pPort">QBT_TR(Port:)QBT_TR[CONTEXT=OptionsDialog]</label>
                </td>
                <td>
                    <input type="number" id="i2pPort" min="0" max="65535" onchange="qBittorrent.Preferences.numberInputLimiter(this);" style="width: 5em;" />
                </td>
            </tr>
        </table>
        <div class="formRow">
            <input type="checkbox" id="i2pMixedMode" title="QBT_TR(If &quot;mixed mode&quot; is enabled, I2P torrents are allowed to also get peers from other sources than the tracker, and connect to regular IPs, not providing any anonymization. This may be useful if the user is not interested in the anonymization of I2P, but still wants to be able to connect to I2P peers.)QBT_TR[CONTEXT=OptionsDialog]" />
            <label for="i2pMixedMode">QBT_TR(Mixed mode)QBT_TR[CONTEXT=OptionsDialog]</label>
        </div>
    </fieldset>

    <fieldset class="settings">
        <legend>QBT_TR(Proxy Server)QBT_TR[CONTEXT=OptionsDialog]</legend>
        <table>
            <tr>
                <td>
                    <label for="peer_proxy_type_select">QBT_TR(Type:)QBT_TR[CONTEXT=OptionsDialog]</label>
                </td>
                <td>
                    <select id="peer_proxy_type_select" onchange="qBittorrent.Preferences.updatePeerProxySettings();">
                        <option value="None">QBT_TR((None))QBT_TR[CONTEXT=OptionsDialog]</option>
                        <option value="SOCKS4">QBT_TR(SOCKS4)QBT_TR[CONTEXT=OptionsDialog]</option>
                        <option value="SOCKS5">QBT_TR(SOCKS5)QBT_TR[CONTEXT=OptionsDialog]</option>
                        <option value="HTTP">QBT_TR(HTTP)QBT_TR[CONTEXT=OptionsDialog]</option>
                    </select>
                </td>
                <td>
                    <label for="peer_proxy_host_text">QBT_TR(Host:)QBT_TR[CONTEXT=OptionsDialog]</label>
                </td>
                <td>
                    <input type="text" id="peer_proxy_host_text" />
                </td>
                <td>
                    <label for="peer_proxy_port_value">QBT_TR(Port:)QBT_TR[CONTEXT=OptionsDialog]</label>
                </td>
                <td>
                    <input type="text" id="peer_proxy_port_value" style="width: 4em;" />
                </td>
            </tr>
        </table>

        <div class="formRow">
            <input type="checkbox" id="proxyHostnameLookupCheckbox" title="QBT_TR(If checked, hostname lookups are done via the proxy.)QBT_TR[CONTEXT=OptionsDialog]" />
            <label for="proxyHostnameLookupCheckbox">QBT_TR(Perform hostname lookup via proxy)QBT_TR[CONTEXT=OptionsDialog]</label>
        </div>

        <fieldset class="settings">
            <legend>
                <input type="checkbox" id="peer_proxy_auth_checkbox" onclick="qBittorrent.Preferences.updatePeerProxyAuthSettings();" />
                <label for="peer_proxy_auth_checkbox">QBT_TR(Authentication)QBT_TR[CONTEXT=OptionsDialog]</label>
            </legend>
            <table>
                <tr>
                    <td>
                        <label for="peer_proxy_username_text">QBT_TR(Username:)QBT_TR[CONTEXT=OptionsDialog]</label>
                    </td>
                    <td>
                        <input type="text" id="peer_proxy_username_text" />
                    </td>
                </tr>
                <tr>
                    <td>
                        <label for="peer_proxy_password_text">QBT_TR(Password:)QBT_TR[CONTEXT=OptionsDialog]</label>
                    </td>
                    <td>
                        <input type="password" id="peer_proxy_password_text" />
                    </td>
                </tr>
            </table>
            <div class="formRow">
                <span>QBT_TR(Info: The password is saved unencrypted)QBT_TR[CONTEXT=OptionsDialog]</span>
            </div>
        </fieldset>

        <fieldset class="settings">
            <legend>
                <input type="checkbox" id="proxy_bittorrent_checkbox" onclick="qBittorrent.Preferences.updatePeerProxySettings();" />
                <label for="proxy_bittorrent_checkbox">QBT_TR(Use proxy for BitTorrent purposes)QBT_TR[CONTEXT=OptionsDialog]</label>
            </legend>
            <div class="formRow">
                <input type="checkbox" id="use_peer_proxy_checkbox" />
                <label for="use_peer_proxy_checkbox">QBT_TR(Use proxy for peer connections)QBT_TR[CONTEXT=OptionsDialog]</label>
            </div>
        </fieldset>
        <div class="formRow">
            <input type="checkbox" id="proxy_rss_checkbox" />
            <label for="proxy_rss_checkbox">QBT_TR(Use proxy for RSS purposes)QBT_TR[CONTEXT=OptionsDialog]</label>
        </div>
        <div class="formRow">
            <input type="checkbox" id="proxy_misc_checkbox" />
            <label for="proxy_misc_checkbox">QBT_TR(Use proxy for general purposes)QBT_TR[CONTEXT=OptionsDialog]</label>
        </div>
    </fieldset>

    <fieldset class="settings">
        <legend>
            <label>QBT_TR(IP Filtering)QBT_TR[CONTEXT=OptionsDialog]</label>
        </legend>
        <div class="formRow">
            <input type="checkbox" id="ipfilter_text_checkbox" onclick="qBittorrent.Preferences.updateFilterSettings();" />
            <label for="ipfilter_text_checkbox">QBT_TR(Filter path (.dat, .p2p, .p2b):)QBT_TR[CONTEXT=OptionsDialog]</label>
            <input type="text" id="ipfilter_text" />
        </div>
        <div class="formRow">
            <input type="checkbox" id="ipfilter_trackers_checkbox" />
            <label for="ipfilter_trackers_checkbox">QBT_TR(Apply to trackers)QBT_TR[CONTEXT=OptionsDialog]</label>
        </div>
        <div class="formRow">
            <fieldset class="settings">
                <legend>QBT_TR(Manually banned IP addresses...)QBT_TR[CONTEXT=OptionsDialog]</legend>
                <textarea id="banned_IPs_textarea" rows="5" cols="70"></textarea>
            </fieldset>
        </div>
    </fieldset>
</div>

<div id="SpeedTab" class="PrefTab invisible">
    <fieldset class="settings">
        <legend>QBT_TR(Global Rate Limits)QBT_TR[CONTEXT=OptionsDialog]</legend>
        <table>
            <tr>
                <td rowspan="2">
                    <img src="images/slow_off.svg" style="height: 1.5em;" alt="QBT_TR(Alternative speed limits)QBT_TR[CONTEXT=MainWindow]">
                </td>
                <td><label for="up_limit_value">QBT_TR(Upload:)QBT_TR[CONTEXT=OptionsDialog]</label></td>
                <td><input type="number" id="up_limit_value" style="width: 4em;" min="0" />&nbsp;&nbsp;QBT_TR(KiB/s)QBT_TR[CONTEXT=OptionsDialog]</td>
            </tr>
            <tr>
                <td><label for="dl_limit_value">QBT_TR(Download:)QBT_TR[CONTEXT=OptionsDialog]</label></td>
                <td><input type="number" id="dl_limit_value" style="width: 4em;" min="0" />&nbsp;&nbsp;QBT_TR(KiB/s)QBT_TR[CONTEXT=OptionsDialog]</td>
            </tr>
        </table>
        <i>QBT_TR(0 means unlimited)QBT_TR[CONTEXT=OptionsDialog]</i>
    </fieldset>

    <fieldset class="settings">
        <legend>QBT_TR(Alternative Rate Limits)QBT_TR[CONTEXT=OptionsDialog]</legend>
        <table>
            <tr>
                <td rowspan="2">
                    <img src="images/slow.svg" style="height: 1.5em;" alt="QBT_TR(Alternative speed limits)QBT_TR[CONTEXT=MainWindow]">
                </td>
                <td><label for="alt_up_limit_value">QBT_TR(Upload:)QBT_TR[CONTEXT=OptionsDialog]</label></td>
                <td><input type="number" id="alt_up_limit_value" style="width: 4em;" min="0" />&nbsp;&nbsp;QBT_TR(KiB/s)QBT_TR[CONTEXT=OptionsDialog]</td>
            </tr>
            <tr>
                <td><label for="alt_dl_limit_value">QBT_TR(Download:)QBT_TR[CONTEXT=OptionsDialog]</label></td>
                <td><input type="number" id="alt_dl_limit_value" style="width: 4em;" min="0" />&nbsp;&nbsp;QBT_TR(KiB/s)QBT_TR[CONTEXT=OptionsDialog]</td>
            </tr>
        </table>
        <i>QBT_TR(0 means unlimited)QBT_TR[CONTEXT=OptionsDialog]</i>

        <fieldset class="settings">
            <legend>
                <input type="checkbox" id="limitSchedulingCheckbox" onclick="qBittorrent.Preferences.updateSchedulingEnabled();" />
                <label for="limitSchedulingCheckbox">QBT_TR(Schedule the use of alternative rate limits)QBT_TR[CONTEXT=OptionsDialog]</label>
            </legend>
            <div class="formRow">
                QBT_TR(From:)QBT_TR[CONTEXT=OptionsDialog]
                <input type="text" id="schedule_from_hour" style="width: 1.5em;" />:<input type="text" id="schedule_from_min" style="width: 1.5em;" />
                QBT_TR(To:)QBT_TR[CONTEXT=OptionsDialog]
                <input type="text" id="schedule_to_hour" style="width: 1.5em;" />:<input type="text" id="schedule_to_min" style="width: 1.5em;" />
            </div>
            <div class="formRow">
                QBT_TR(When:)QBT_TR[CONTEXT=OptionsDialog]
                <select id="schedule_freq_select">
                    <option value="0">QBT_TR(Every day)QBT_TR[CONTEXT=OptionsDialog]</option>
                    <option value="1">QBT_TR(Weekdays)QBT_TR[CONTEXT=OptionsDialog]</option>
                    <option value="2">QBT_TR(Weekends)QBT_TR[CONTEXT=OptionsDialog]</option>
                    <option value="3">QBT_TR(Monday)QBT_TR[CONTEXT=HttpServer]</option>
                    <option value="4">QBT_TR(Tuesday)QBT_TR[CONTEXT=HttpServer]</option>
                    <option value="5">QBT_TR(Wednesday)QBT_TR[CONTEXT=HttpServer]</option>
                    <option value="6">QBT_TR(Thursday)QBT_TR[CONTEXT=HttpServer]</option>
                    <option value="7">QBT_TR(Friday)QBT_TR[CONTEXT=HttpServer]</option>
                    <option value="8">QBT_TR(Saturday)QBT_TR[CONTEXT=HttpServer]</option>
                    <option value="9">QBT_TR(Sunday)QBT_TR[CONTEXT=HttpServer]</option>
                </select>
            </div>
        </fieldset>
    </fieldset>

    <fieldset class="settings">
        <legend>QBT_TR(Rate Limits Settings)QBT_TR[CONTEXT=OptionsDialog]</legend>
        <div class="formRow">
            <input type="checkbox" id="limit_utp_rate_checkbox" />
            <label for="limit_utp_rate_checkbox">QBT_TR(Apply rate limit to µTP protocol)QBT_TR[CONTEXT=OptionsDialog]</label>
        </div>
        <div class="formRow">
            <input type="checkbox" id="limit_tcp_overhead_checkbox" />
            <label for="limit_tcp_overhead_checkbox">QBT_TR(Apply rate limit to transport overhead)QBT_TR[CONTEXT=OptionsDialog]</label>
        </div>
        <div class="formRow">
            <input type="checkbox" id="limit_lan_peers_checkbox" />
            <label for="limit_lan_peers_checkbox">QBT_TR(Apply rate limit to peers on LAN)QBT_TR[CONTEXT=OptionsDialog]</label>
        </div>
    </fieldset>
</div>

<div id="BittorrentTab" class="PrefTab invisible">
    <fieldset class="settings">
        <legend>QBT_TR(Privacy)QBT_TR[CONTEXT=OptionsDialog]</legend>
        <div class="formRow">
            <input type="checkbox" id="dht_checkbox" />
            <label for="dht_checkbox">QBT_TR(Enable DHT (decentralized network) to find more peers)QBT_TR[CONTEXT=OptionsDialog]</label>
        </div>
        <div class="formRow">
            <input type="checkbox" id="pex_checkbox" />
            <label for="pex_checkbox">QBT_TR(Enable Peer Exchange (PeX) to find more peers)QBT_TR[CONTEXT=OptionsDialog]</label>
        </div>
        <div class="formRow">
            <input type="checkbox" id="lsd_checkbox" />
            <label for="lsd_checkbox">QBT_TR(Enable Local Peer Discovery to find more peers)QBT_TR[CONTEXT=OptionsDialog]</label>
        </div>
        <div class="formRow">
            <label for="encryption_select">QBT_TR(Encryption mode:)QBT_TR[CONTEXT=OptionsDialog]</label>
            <select id="encryption_select">
                <option value="0">QBT_TR(Allow encryption)QBT_TR[CONTEXT=OptionsDialog]</option>
                <option value="1">QBT_TR(Require encryption)QBT_TR[CONTEXT=OptionsDialog]</option>
                <option value="2">QBT_TR(Disable encryption)QBT_TR[CONTEXT=OptionsDialog]</option>
            </select>
        </div>
        <div class="formRow">
            <input type="checkbox" id="anonymous_mode_checkbox" />
            <label for="anonymous_mode_checkbox">QBT_TR(Enable anonymous mode)QBT_TR[CONTEXT=OptionsDialog] (<a target="_blank" href="https://github.com/qbittorrent/qBittorrent/wiki/Anonymous-Mode">QBT_TR(More information)QBT_TR[CONTEXT=HttpServer]</a>)</label>
        </div>
    </fieldset>

    <div class="formRow">
        <label for="maxActiveCheckingTorrents">QBT_TR(Max active checking torrents:)QBT_TR[CONTEXT=OptionsDialog]</label>
        <input type="number" id="maxActiveCheckingTorrents" style="width: 4em;" min="-1" />
    </div>

    <fieldset class="settings">
        <legend>
            <input type="checkbox" id="queueing_checkbox" onclick="qBittorrent.Preferences.updateQueueingSystem();" />
            <label for="queueing_checkbox">QBT_TR(Torrent Queueing)QBT_TR[CONTEXT=OptionsDialog]</label>
        </legend>
        <table>
            <tr>
                <td>
                    <label for="max_active_dl_value">QBT_TR(Maximum active downloads:)QBT_TR[CONTEXT=OptionsDialog]</label>
                </td>
                <td>
                    <input type="text" id="max_active_dl_value" style="width: 4em;" />
                </td>
            </tr>
            <tr>
                <td>
                    <label for="max_active_up_value">QBT_TR(Maximum active uploads:)QBT_TR[CONTEXT=OptionsDialog]</label>
                </td>
                <td>
                    <input type="text" id="max_active_up_value" style="width: 4em;" />
                </td>
            </tr>
            <tr>
                <td>
                    <label for="max_active_to_value">QBT_TR(Maximum active torrents:)QBT_TR[CONTEXT=OptionsDialog]</label>
                </td>
                <td>
                    <input type="text" id="max_active_to_value" style="width: 4em;" />
                </td>
            </tr>
        </table>
        <fieldset class="settings">
            <legend>
                <input type="checkbox" id="dont_count_slow_torrents_checkbox" onclick="qBittorrent.Preferences.updateSlowTorrentsSettings();" />
                <label for="dont_count_slow_torrents_checkbox">QBT_TR(Do not count slow torrents in these limits)QBT_TR[CONTEXT=OptionsDialog]</label>
            </legend>
            <table>
                <tr>
                    <td>
                        <label for="dl_rate_threshold">QBT_TR(Download rate threshold:)QBT_TR[CONTEXT=OptionsDialog]</label>
                    </td>
                    <td>
                        <input type="text" id="dl_rate_threshold" style="width: 4em;" />&nbsp;&nbsp;QBT_TR(KiB/s)QBT_TR[CONTEXT=OptionsDialog]
                    </td>
                </tr>
                <tr>
                    <td>
                        <label for="ul_rate_threshold">QBT_TR(Upload rate threshold:)QBT_TR[CONTEXT=OptionsDialog]</label>
                    </td>
                    <td>
                        <input type="text" id="ul_rate_threshold" style="width: 4em;" />&nbsp;&nbsp;QBT_TR(KiB/s)QBT_TR[CONTEXT=OptionsDialog]
                    </td>
                </tr>
                <tr>
                    <td>
                        <label for="torrent_inactive_timer">QBT_TR(Torrent inactivity timer:)QBT_TR[CONTEXT=OptionsDialog]</label>
                    </td>
                    <td>
                        <input type="text" id="torrent_inactive_timer" style="width: 4em;" />&nbsp;&nbsp;QBT_TR(seconds)QBT_TR[CONTEXT=OptionsDialog]
                    </td>
                </tr>
            </table>
        </fieldset>
    </fieldset>

    <fieldset class="settings">
        <legend>QBT_TR(Seeding Limits)QBT_TR[CONTEXT=OptionsDialog]</legend>
        <table>
            <tr>
                <td>
                    <input type="checkbox" id="max_ratio_checkbox" onclick="qBittorrent.Preferences.updateMaxRatioTimeEnabled();" />
                    <label for="max_ratio_checkbox">QBT_TR(When ratio reaches)QBT_TR[CONTEXT=OptionsDialog]</label>
                </td>
                <td>
                    <input type="text" id="max_ratio_value" style="width: 4em;" />
                </td>
            </tr>
            <tr>
                <td>
                    <input type="checkbox" id="max_seeding_time_checkbox" onclick="qBittorrent.Preferences.updateMaxRatioTimeEnabled();" />
                    <label for="max_seeding_time_checkbox">QBT_TR(When total seeding time reaches)QBT_TR[CONTEXT=OptionsDialog]</label>
                </td>
                <td>
                    <input type="text" id="max_seeding_time_value" style="width: 4em;" />QBT_TR(minutes)QBT_TR[CONTEXT=OptionsDialog]
                </td>
            </tr>
            <tr>
                <td>
                    <input type="checkbox" id="max_inactive_seeding_time_checkbox" onclick="qBittorrent.Preferences.updateMaxRatioTimeEnabled();" />
                    <label for="max_inactive_seeding_time_checkbox">QBT_TR(When inactive seeding time reaches)QBT_TR[CONTEXT=OptionsDialog]</label>
                </td>
                <td>
                    <input type="text" id="max_inactive_seeding_time_value" style="width: 4em;" />QBT_TR(minutes)QBT_TR[CONTEXT=OptionsDialog]
                </td>
            </tr>
            <tr>
                <td style="text-align: right;"><label for="max_ratio_act">QBT_TR(then)QBT_TR[CONTEXT=OptionsDialog]</label></td>
                <td>
                    <select id="max_ratio_act">
                        <option value="0">QBT_TR(Pause torrent)QBT_TR[CONTEXT=OptionsDialog]</option>
                        <option value="1">QBT_TR(Remove torrent)QBT_TR[CONTEXT=OptionsDialog]</option>
                        <option value="3">QBT_TR(Remove torrent and its files)QBT_TR[CONTEXT=OptionsDialog]</option>
                        <option value="2">QBT_TR(Enable super seeding for torrent)QBT_TR[CONTEXT=OptionsDialog]</option>
                    </select>
                </td>
            </tr>
        </table>
    </fieldset>

    <fieldset class="settings">
        <legend>
            <input type="checkbox" id="add_trackers_checkbox" onclick="qBittorrent.Preferences.updateAddTrackersEnabled();" />
            <label for="add_trackers_checkbox">QBT_TR(Automatically add these trackers to new downloads:)QBT_TR[CONTEXT=OptionsDialog]</label>
        </legend>
        <textarea id="add_trackers_textarea" rows="5" cols="70"></textarea>
    </fieldset>
</div>

<div id="RSSTab" class="PrefTab invisible">
    <fieldset class="settings">
        <legend>QBT_TR(RSS Reader)QBT_TR[CONTEXT=OptionsDialog]</legend>
        <div class="formRow">
            <input type="checkbox" id="enable_fetching_rss_feeds_checkbox" />
            <label for="enable_fetching_rss_feeds_checkbox">QBT_TR(Enable fetching RSS feeds)QBT_TR[CONTEXT=OptionsDialog]</label>
        </div>
        <table>
            <tr>
                <td>
                    <label for="feed_refresh_interval">QBT_TR(Feeds refresh interval:)QBT_TR[CONTEXT=OptionsDialog]</label>
                </td>
                <td>
                    <input type="text" id="feed_refresh_interval" style="width: 4em;" />&nbsp;&nbsp;QBT_TR( min)QBT_TR[CONTEXT=OptionsDialog]
                </td>
            </tr>
            <tr>
                <td>
                    <label for="maximum_article_number">QBT_TR(Maximum number of articles per feed:)QBT_TR[CONTEXT=OptionsDialog]</label>
                </td>
                <td>
                    <input type="text" id="maximum_article_number" style="width: 4em;" />
                </td>
            </tr>
        </table>
    </fieldset>

    <fieldset class="settings">
        <legend>QBT_TR(RSS Torrent Auto Downloader)QBT_TR[CONTEXT=OptionsDialog]</legend>
        <div class="formRow">
            <input type="checkbox" id="enable_auto_downloading_rss_torrents_checkbox" />
            <label for="enable_auto_downloading_rss_torrents_checkbox">QBT_TR(Enable auto downloading of RSS torrents)QBT_TR[CONTEXT=OptionsDialog]</label>
        </div>
        <button type="button" style="margin: 0 1em; width: calc(100% - 2.2em)" onclick="window.qBittorrent.Rss.openRssDownloader();">QBT_TR(Edit auto downloading rules...)QBT_TR[CONTEXT=OptionsDialog]</button>
    </fieldset>

    <fieldset class="settings">
        <legend>QBT_TR(RSS Smart Episode Filter)QBT_TR[CONTEXT=OptionsDialog]</legend>
        <div class="formRow">
            <input type="checkbox" id="downlock_repack_proper_episodes" />

            <label for="downlock_repack_proper_episodes">QBT_TR(Download REPACK/PROPER episodes)QBT_TR[CONTEXT=OptionsDialog]</label>
        </div>
        <label for="rss_filter_textarea">QBT_TR(Filters:)QBT_TR[CONTEXT=OptionsDialog]</label><br>
        <textarea id="rss_filter_textarea" rows="6" cols="70"></textarea>
    </fieldset>
</div>

<div id="WebUITab" class="PrefTab invisible">
    <fieldset class="settings">
        <legend>QBT_TR(Web User Interface (Remote control))QBT_TR[CONTEXT=OptionsDialog]</legend>
        <table>
            <tr>
                <td>
                    <label for="webui_address_value">QBT_TR(IP address:)QBT_TR[CONTEXT=OptionsDialog]</label>
                </td>
                <td>
                    <input type="text" id="webui_address_value" />
                    <label for="webui_port_value" style="margin-left: 10px;">QBT_TR(Port:)QBT_TR[CONTEXT=OptionsDialog]</label>
                    <input type="text" id="webui_port_value" style="width: 4em;" />
                </td>
            </tr>
        </table>
        <div class="formRow">
            <input type="checkbox" id="webui_upnp_checkbox" />
            <label for="webui_upnp_checkbox">QBT_TR(Use UPnP / NAT-PMP to forward the port from my router)QBT_TR[CONTEXT=OptionsDialog]</label>
        </div>
        <fieldset class="settings">
            <legend>
                <input type="checkbox" id="use_https_checkbox" onclick="qBittorrent.Preferences.updateHttpsSettings();" />
                <label for="use_https_checkbox">QBT_TR(Use HTTPS instead of HTTP)QBT_TR[CONTEXT=OptionsDialog]</label>
            </legend>
            <table>
                <tr>
                    <td>
                        <label for="ssl_cert_text">QBT_TR(Certificate:)QBT_TR[CONTEXT=OptionsDialog]</label>
                    </td>
                    <td>
                        <input type="text" id="ssl_cert_text" style="width: 30em;" />
                    </td>
                </tr>
                <tr>
                    <td>
                        <label for="ssl_key_text">QBT_TR(Key:)QBT_TR[CONTEXT=OptionsDialog]</label>
                    </td>
                    <td>
                        <input type="text" id="ssl_key_text" style="width: 30em;" />
                    </td>
                </tr>
            </table>
            <div style="padding-left: 10px;"><a target="_blank" href="https://httpd.apache.org/docs/current/ssl/ssl_faq.html#aboutcerts">QBT_TR(Information about certificates)QBT_TR[CONTEXT=HttpServer]</a></div>
        </fieldset>

        <fieldset class="settings">
            <legend>QBT_TR(Authentication)QBT_TR[CONTEXT=OptionsDialog]</legend>
            <table>
                <tr>
                    <td>
                        <label for="webui_username_text">QBT_TR(Username:)QBT_TR[CONTEXT=OptionsDialog]</label>
                    </td>
                    <td>
                        <input type="text" id="webui_username_text" />
                    </td>
                </tr>
                <tr>
                    <td>
                        <label for="webui_password_text">QBT_TR(Password:)QBT_TR[CONTEXT=OptionsDialog]</label>
                    </td>
                    <td>
                        <input type="password" id="webui_password_text" placeholder="QBT_TR(Change current password)QBT_TR[CONTEXT=OptionsDialog]" autocomplete="new-password" />
                    </td>
                </tr>
            </table>
            <div class="formRow">
                <input type="checkbox" id="bypass_local_auth_checkbox" />
                <label for="bypass_local_auth_checkbox">QBT_TR(Bypass authentication for clients on localhost)QBT_TR[CONTEXT=OptionsDialog]</label>
            </div>
            <div class="formRow">
                <input type="checkbox" id="bypass_auth_subnet_whitelist_checkbox" onclick="qBittorrent.Preferences.updateBypasssAuthSettings();" />
                <label for="bypass_auth_subnet_whitelist_checkbox">QBT_TR(Bypass authentication for clients in whitelisted IP subnets)QBT_TR[CONTEXT=OptionsDialog]</label>
            </div>
            <div class="formRow" style="padding-left: 30px; padding-top: 5px;">
                <textarea id="bypass_auth_subnet_whitelist_textarea" rows="5" cols="48" placeholder="QBT_TR(Example: 172.17.32.0/24, fdff:ffff:c8::/40)QBT_TR[CONTEXT=OptionsDialog]"></textarea>
            </div>
            <table>
                <tr>
                    <td><label for="webUIMaxAuthFailCountInput">QBT_TR(Ban client after consecutive failures:)QBT_TR[CONTEXT=OptionsDialog]</label></td>
                    <td><input type="number" id="webUIMaxAuthFailCountInput" style="width: 4em;" min="0" /></td>
                </tr>
                <tr>
                    <td style="text-align: right;"><label for="webUIBanDurationInput">QBT_TR(ban for:)QBT_TR[CONTEXT=OptionsDialog]</label></td>
                    <td><input type="number" id="webUIBanDurationInput" style="width: 4em;" min="1" />QBT_TR(seconds)QBT_TR[CONTEXT=OptionsDialog]</td>
                </tr>
            </table>
            <table>
                <tr>
                    <td><label for="webUISessionTimeoutInput">QBT_TR(Session timeout:)QBT_TR[CONTEXT=OptionsDialog]</label></td>
                    <td><input type="number" id="webUISessionTimeoutInput" style="width: 4em;" min="0" />&nbsp;&nbsp;QBT_TR(seconds)QBT_TR[CONTEXT=OptionsDialog]</td>
                </tr>
            </table>
        </fieldset>

        <fieldset class="settings">
            <legend><input type="checkbox" id="use_alt_webui_checkbox" onclick="qBittorrent.Preferences.updateAlternativeWebUISettings();" />
                <label for="use_alt_webui_checkbox">QBT_TR(Use alternative Web UI)QBT_TR[CONTEXT=OptionsDialog]</label>
            </legend>
            <div class="formRow">
                <label for="webui_files_location_textarea">QBT_TR(Files location:)QBT_TR[CONTEXT=OptionsDialog]</label>
                <input type="text" id="webui_files_location_textarea" />
            </div>
        </fieldset>

        <fieldset class="settings">
            <legend>QBT_TR(Security)QBT_TR[CONTEXT=OptionsDialog]</legend>
            <div class="formRow">
                <input type="checkbox" id="clickjacking_protection_checkbox" />
                <label for="clickjacking_protection_checkbox">QBT_TR(Enable clickjacking protection)QBT_TR[CONTEXT=OptionsDialog]</label>
            </div>
            <div class="formRow">
                <input type="checkbox" id="csrf_protection_checkbox" />
                <label for="csrf_protection_checkbox">QBT_TR(Enable Cross-Site Request Forgery (CSRF) protection)QBT_TR[CONTEXT=OptionsDialog]</label>
            </div>
            <div class="formRow">
                <input type="checkbox" id="secureCookieCheckbox" />
                <label for="secureCookieCheckbox">QBT_TR(Enable cookie Secure flag (requires HTTPS))QBT_TR[CONTEXT=OptionsDialog]</label>
            </div>

            <fieldset class="settings">
                <legend>
                    <input type="checkbox" id="host_header_validation_checkbox" onclick="qBittorrent.Preferences.updateHostHeaderValidationSettings();" />
                    <label for="host_header_validation_checkbox">QBT_TR(Enable Host header validation)QBT_TR[CONTEXT=OptionsDialog]</label>
                </legend>
                <table>
                    <tr>
                        <td>
                            <label for="webui_domain_textarea">QBT_TR(Server domains:)QBT_TR[CONTEXT=OptionsDialog]</label>
                        </td>
                        <td>
                            <textarea id="webui_domain_textarea" rows="1" cols="60" title="QBT_TR(Whitelist for filtering HTTP Host header values.
In order to defend against DNS rebinding attack,
you should put in domain names used by WebUI server.

Use ';' to split multiple entries. Can use wildcard '*'.)QBT_TR[CONTEXT=OptionsDialog]"></textarea>
                        </td>
                    </tr>
                </table>
            </fieldset>
        </fieldset>

        <fieldset class="settings">
            <legend>
                <input type="checkbox" id="webUIUseCustomHTTPHeadersCheckbox" onclick="qBittorrent.Preferences.updateWebUICustomHTTPHeadersSettings();" />
                <label for="webUIUseCustomHTTPHeadersCheckbox">QBT_TR(Add custom HTTP headers)QBT_TR[CONTEXT=OptionsDialog]</label>
            </legend>
            <textarea id="webUICustomHTTPHeadersTextarea" placeholder="QBT_TR(Header: value pairs, one per line)QBT_TR[CONTEXT=OptionsDialog]" style="width: 90%;"></textarea>
        </fieldset>

        <fieldset class="settings">
            <legend>
                <input type="checkbox" id="webUIReverseProxySupportCheckbox" onclick="qBittorrent.Preferences.updateWebUIReverseProxySettings();" />
                <label for="webUIReverseProxySupportCheckbox">QBT_TR(Enable reverse proxy support)QBT_TR[CONTEXT=OptionsDialog]</label>
            </legend>
            <div class="formRow">
                <label for="webUIReverseProxiesListTextarea">QBT_TR(Trusted proxies list:)QBT_TR[CONTEXT=OptionsDialog]</label>
                <input type="text" id="webUIReverseProxiesListTextarea" title="QBT_TR(Specify reverse proxy IPs (or subnets, e.g. 0.0.0.0/24) in order to use forwarded client address (X-Forwarded-For header). Use ';' to split multiple entries.)QBT_TR[CONTEXT=OptionsDialog]" />
            </div>
        </fieldset>

    </fieldset>

    <fieldset class="settings">
        <legend>
            <input type="checkbox" id="use_dyndns_checkbox" onclick="qBittorrent.Preferences.updateDynDnsSettings();" />
            <label for="use_dyndns_checkbox">QBT_TR(Update my dynamic domain name)QBT_TR[CONTEXT=OptionsDialog]</label>
        </legend>
        <select id="dyndns_select">
            <option value="0">DynDNS</option>
            <option value="1">NO-IP</option>
        </select>
        <input type="button" value="QBT_TR(Register)QBT_TR[CONTEXT=OptionsDialog]" onclick="qBittorrent.Preferences.registerDynDns();" />
        <table style="margin-top: 10px;">
            <tr>
                <td>
                    <label for="dyndns_domain_text">QBT_TR(Domain name:)QBT_TR[CONTEXT=OptionsDialog]</label>
                </td>
                <td>
                    <input type="text" id="dyndns_domain_text" />
                </td>
            </tr>
            <tr>
                <td>
                    <label for="dyndns_username_text">QBT_TR(Username:)QBT_TR[CONTEXT=OptionsDialog]</label>
                </td>
                <td>
                    <input type="text" id="dyndns_username_text" />
                </td>
            </tr>
            <tr>
                <td>
                    <label for="dyndns_password_text">QBT_TR(Password:)QBT_TR[CONTEXT=OptionsDialog]</label>
                </td>
                <td>
                    <input type="password" id="dyndns_password_text" />
                </td>
            </tr>
        </table>
    </fieldset>
</div>

<div id="AdvancedTab" class="PrefTab invisible">
    <fieldset class="settings">
        <legend>QBT_TR(qBittorrent Section)QBT_TR[CONTEXT=OptionsDialog]&nbsp;(<a href="https://github.com/qbittorrent/qBittorrent/wiki/Explanation-of-Options-in-qBittorrent#Advanced" target="_blank">QBT_TR(Open documentation)QBT_TR[CONTEXT=HttpServer]</a>)</legend>
        <table>
            <tr>
                <td>
                    <label for="resumeDataStorageType">QBT_TR(Resume data storage type (requires restart):)QBT_TR[CONTEXT=OptionsDialog]</label>
                </td>
                <td>
                    <select id="resumeDataStorageType" style="width: 15em;">
                        <option value="Legacy">QBT_TR(Fastresume files)QBT_TR[CONTEXT=OptionsDialog]</option>
                        <option value="SQLite">QBT_TR(SQLite database (experimental))QBT_TR[CONTEXT=OptionsDialog]</option>
                    </select>
                </td>
            </tr>
            <tr>
                <td>
                    <label for="memoryWorkingSetLimit">QBT_TR(Physical memory (RAM) usage limit (applied if libtorrent &gt;= 2.0):)QBT_TR[CONTEXT=OptionsDialog]&nbsp;<a href="https://wikipedia.org/wiki/Working_set" target="_blank">(?)</a></label>
                </td>
                <td>
                    <input type="text" id="memoryWorkingSetLimit" style="width: 15em;" title="QBT_TR(This option is less effective on Linux)QBT_TR[CONTEXT=OptionsDialog]">&nbsp;&nbsp;QBT_TR(MiB)QBT_TR[CONTEXT=OptionsDialog]
                </td>
            </tr>
            <tr>
                <td>
                    <label for="networkInterface">QBT_TR(Network interface:)QBT_TR[CONTEXT=OptionsDialog]</label>
                </td>
                <td>
                    <select id="networkInterface" style="width: 15em;">
                    </select>
                </td>
            </tr>
            <tr>
                <td>
                    <label for="optionalIPAddressToBind">QBT_TR(Optional IP address to bind to:)QBT_TR[CONTEXT=OptionsDialog]</label>
                </td>
                <td>
                    <select id="optionalIPAddressToBind" style="width: 15em;">
                    </select>
                </td>
            </tr>
            <tr>
                <td>
                    <label for="saveResumeDataInterval">QBT_TR(Save resume data interval:)QBT_TR[CONTEXT=OptionsDialog]</label>
                </td>
                <td>
                    <input type="text" id="saveResumeDataInterval" style="width: 15em;">&nbsp;&nbsp;QBT_TR(min)QBT_TR[CONTEXT=OptionsDialog]
                </td>
            </tr>
            <tr>
                <td>
                    <label for="torrentFileSizeLimit">QBT_TR(.torrent file size limit:)QBT_TR[CONTEXT=OptionsDialog]</label>
                </td>
                <td>
                    <input type="text" id="torrentFileSizeLimit" style="width: 15em;">&nbsp;&nbsp;QBT_TR(MiB)QBT_TR[CONTEXT=OptionsDialog]
                </td>
            </tr>
            <tr>
                <td>
                    <label for="recheckTorrentsOnCompletion">QBT_TR(Recheck torrents on completion:)QBT_TR[CONTEXT=OptionsDialog]</label>
                </td>
                <td>
                    <input type="checkbox" id="recheckTorrentsOnCompletion">
                </td>
            </tr>
            <tr>
                <td>
                    <label for="refreshInterval">QBT_TR(Refresh interval:)QBT_TR[CONTEXT=OptionsDialog]</label>
                </td>
                <td>
                    <input type="text" id="refreshInterval" style="width: 15em;" title="QBT_TR(It controls the internal state update interval which in turn will affect UI updates)QBT_TR[CONTEXT=OptionsDialog]">&nbsp;&nbsp;QBT_TR(ms)QBT_TR[CONTEXT=OptionsDialog]
                </td>
            </tr>
            <tr>
                <td>
                    <label for="resolvePeerCountries">QBT_TR(Resolve peer countries:)QBT_TR[CONTEXT=OptionsDialog]</label>
                </td>
                <td>
                    <input type="checkbox" id="resolvePeerCountries">
                </td>
            </tr>
            <tr>
                <td>
                    <label for="reannounceWhenAddressChanged">QBT_TR(Reannounce to all trackers when IP or port changed:)QBT_TR[CONTEXT=OptionsDialog]</label>
                </td>
                <td>
                    <input type="checkbox" id="reannounceWhenAddressChanged" />
                </td>
            </tr>
            <tr>
                <td>
                    <label for="enableEmbeddedTracker">QBT_TR(Enable embedded tracker:)QBT_TR[CONTEXT=OptionsDialog]</label>
                </td>
                <td>
                    <input type="checkbox" id="enableEmbeddedTracker" />
                </td>
            </tr>
            <tr>
                <td>
                    <label for="embeddedTrackerPort">QBT_TR(Embedded tracker port:)QBT_TR[CONTEXT=OptionsDialog]</label>
                </td>
                <td>
                    <input type="text" id="embeddedTrackerPort" style="width: 15em;" />
                </td>
            </tr>
            <tr>
                <td>
                    <label for="embeddedTrackerPortForwarding">QBT_TR(Enable port forwarding for embedded tracker:)QBT_TR[CONTEXT=OptionsDialog]</label>
                </td>
                <td>
                    <input type="checkbox" id="embeddedTrackerPortForwarding" />
                </td>
            </tr>
        </table>
    </fieldset>
    <fieldset class="settings">
        <legend>QBT_TR(libtorrent Section)QBT_TR[CONTEXT=OptionsDialog]&nbsp;(<a href="https://www.libtorrent.org/reference-Settings.html" target="_blank">QBT_TR(Open documentation)QBT_TR[CONTEXT=HttpServer]</a>)</legend>
        <table>
            <tr>
                <td>
                    <label for="bdecodeDepthLimit">QBT_TR(Bdecode depth limit:)QBT_TR[CONTEXT=OptionsDialog]&nbsp;<a href="https://www.libtorrent.org/reference-Bdecoding.html#bdecode()" target="_blank">(?)</a></label>
                </td>
                <td>
                    <input type="text" id="bdecodeDepthLimit" style="width: 15em;" />
                </td>
            </tr>
            <tr>
                <td>
                    <label for="bdecodeTokenLimit">QBT_TR(Bdecode token limit:)QBT_TR[CONTEXT=OptionsDialog]&nbsp;<a href="https://www.libtorrent.org/reference-Bdecoding.html#bdecode()" target="_blank">(?)</a></label>
                </td>
                <td>
                    <input type="text" id="bdecodeTokenLimit" style="width: 15em;" />
                </td>
            </tr>
            <tr>
                <td>
                    <label for="asyncIOThreads">QBT_TR(Asynchronous I/O threads:)QBT_TR[CONTEXT=OptionsDialog]&nbsp;<a href="https://www.libtorrent.org/reference-Settings.html#aio_threads" target="_blank">(?)</a></label>
                </td>
                <td>
                    <input type="text" id="asyncIOThreads" style="width: 15em;" />
                </td>
            </tr>
            <tr>
                <td>
                    <label for="hashingThreads">QBT_TR(Hashing threads (requires libtorrent &gt;= 2.0):)QBT_TR[CONTEXT=OptionsDialog]&nbsp;<a href="https://www.libtorrent.org/reference-Settings.html#hashing_threads" target="_blank">(?)</a></label>
                </td>
                <td>
                    <input type="text" id="hashingThreads" style="width: 15em;" />
                </td>
            </tr>
            <tr>
                <td>
                    <label for="filePoolSize">QBT_TR(File pool size:)QBT_TR[CONTEXT=OptionsDialog]&nbsp;<a href="https://www.libtorrent.org/reference-Settings.html#file_pool_size" target="_blank">(?)</a></label>
                </td>
                <td>
                    <input type="text" id="filePoolSize" style="width: 15em;" />
                </td>
            </tr>
            <tr>
                <td>
                    <label for="outstandMemoryWhenCheckingTorrents">QBT_TR(Outstanding memory when checking torrents:)QBT_TR[CONTEXT=OptionsDialog]&nbsp;<a href="https://www.libtorrent.org/reference-Settings.html#checking_mem_usage" target="_blank">(?)</a></label>
                </td>
                <td>
                    <input type="text" id="outstandMemoryWhenCheckingTorrents" style="width: 15em;" />&nbsp;&nbsp;QBT_TR(MiB)QBT_TR[CONTEXT=OptionsDialog]
                </td>
            </tr>
            <tr>
                <td>
                    <label for="diskCache">QBT_TR(Disk cache (requires libtorrent &lt; 2.0):)QBT_TR[CONTEXT=OptionsDialog]&nbsp;<a href="https://www.libtorrent.org/reference-Settings.html#cache_size" target="_blank">(?)</a></label>
                </td>
                <td>
                    <input type="text" id="diskCache" style="width: 15em;" />&nbsp;&nbsp;QBT_TR(MiB)QBT_TR[CONTEXT=OptionsDialog]
                </td>
            </tr>
            <tr>
                <td>
                    <label for="diskCacheExpiryInterval">QBT_TR(Disk cache expiry interval (requires libtorrent &lt; 2.0):)QBT_TR[CONTEXT=OptionsDialog]&nbsp;<a href="https://www.libtorrent.org/reference-Settings.html#cache_expiry" target="_blank">(?)</a></label>
                </td>
                <td>
                    <input type="text" id="diskCacheExpiryInterval" style="width: 15em;">&nbsp;&nbsp;QBT_TR(s)QBT_TR[CONTEXT=OptionsDialog]
                </td>
            </tr>
            <tr>
                <td>
                    <label for="diskQueueSize">QBT_TR(Disk queue size:)QBT_TR[CONTEXT=OptionsDialog]&nbsp;<a href="https://www.libtorrent.org/reference-Settings.html#max_queued_disk_bytes" target="_blank">(?)</a></label>
                </td>
                <td>
                    <input type="text" id="diskQueueSize" style="width: 15em;">&nbsp;&nbsp;QBT_TR(KiB)QBT_TR[CONTEXT=OptionsDialog]
                </td>
            </tr>
            <tr>
                <td>
                    <label for="diskIOType">QBT_TR(Disk IO type (libtorrent &gt;= 2.0; requires restart):)QBT_TR[CONTEXT=OptionsDialog]&nbsp;<a href="https://www.libtorrent.org/single-page-ref.html#default-disk-io-constructor" target="_blank">(?)</a></label>
                </td>
                <td>
                    <select id="diskIOType" style="width: 15em;">
                        <option value="0">QBT_TR(Default)QBT_TR[CONTEXT=OptionsDialog]</option>
                        <option value="1">QBT_TR(Memory mapped files)QBT_TR[CONTEXT=OptionsDialog]</option>
                        <option value="2">QBT_TR(POSIX-compliant)QBT_TR[CONTEXT=OptionsDialog]</option>
                    </select>
                </td>
            </tr>
            <tr>
                <td>
                    <label for="diskIOReadMode">QBT_TR(Disk IO read mode:)QBT_TR[CONTEXT=OptionsDialog]&nbsp;<a href="https://www.libtorrent.org/reference-Settings.html#disk_io_read_mode" target="_blank">(?)</a></label>
                </td>
                <td>
                    <select id="diskIOReadMode" style="width: 15em;">
                        <option value="0">QBT_TR(Disable OS cache)QBT_TR[CONTEXT=OptionsDialog]</option>
                        <option value="1">QBT_TR(Enable OS cache)QBT_TR[CONTEXT=OptionsDialog]</option>
                    </select>
                </td>
            </tr>
            <tr>
                <td>
                    <label for="diskIOWriteMode">QBT_TR(Disk IO write mode:)QBT_TR[CONTEXT=OptionsDialog]&nbsp;<a href="https://www.libtorrent.org/reference-Settings.html#disk_io_write_mode" target="_blank">(?)</a></label>
                </td>
                <td>
                    <select id="diskIOWriteMode" style="width: 15em;">
                        <option value="0">QBT_TR(Disable OS cache)QBT_TR[CONTEXT=OptionsDialog]</option>
                        <option value="1">QBT_TR(Enable OS cache)QBT_TR[CONTEXT=OptionsDialog]</option>
                        <option value="2">QBT_TR(Write-through (requires libtorrent &gt;= 2.0.6))QBT_TR[CONTEXT=OptionsDialog]</option>
                    </select>
                </td>
            </tr>
            <tr>
                <td>
                    <label for="coalesceReadsAndWrites">QBT_TR(Coalesce reads &amp; writes (requires libtorrent &lt; 2.0):)QBT_TR[CONTEXT=OptionsDialog]&nbsp;<a href="https://www.libtorrent.org/reference-Settings.html#coalesce_reads" target="_blank">(?)</a></label>
                </td>
                <td>
                    <input type="checkbox" id="coalesceReadsAndWrites" />
                </td>
            </tr>
            <tr>
                <td>
                    <label for="pieceExtentAffinity">QBT_TR(Use piece extent affinity:)QBT_TR[CONTEXT=OptionsDialog]&nbsp;<a href="https://libtorrent.org/single-page-ref.html#piece_extent_affinity" target="_blank">(?)</a></label>
                </td>
                <td>
                    <input type="checkbox" id="pieceExtentAffinity" />
                </td>
            </tr>
            <tr>
                <td>
                    <label for="sendUploadPieceSuggestions">QBT_TR(Send upload piece suggestions:)QBT_TR[CONTEXT=OptionsDialog]&nbsp;<a href="https://www.libtorrent.org/reference-Settings.html#suggest_mode" target="_blank">(?)</a></label>
                </td>
                <td>
                    <input type="checkbox" id="sendUploadPieceSuggestions" />
                </td>
            </tr>
            <tr>
                <td>
                    <label for="sendBufferWatermark">QBT_TR(Send buffer watermark:)QBT_TR[CONTEXT=OptionsDialog]&nbsp;<a href="https://www.libtorrent.org/reference-Settings.html#send_buffer_watermark" target="_blank">(?)</a></label>
                </td>
                <td>
                    <input type="text" id="sendBufferWatermark" style="width: 15em;" />&nbsp;&nbsp;QBT_TR(KiB)QBT_TR[CONTEXT=OptionsDialog]
                </td>
            </tr>
            <tr>
                <td>
                    <label for="sendBufferLowWatermark">QBT_TR(Send buffer low watermark:)QBT_TR[CONTEXT=OptionsDialog]&nbsp;<a href="https://www.libtorrent.org/reference-Settings.html#send_buffer_low_watermark" target="_blank">(?)</a></label>
                </td>
                <td>
                    <input type="text" id="sendBufferLowWatermark" style="width: 15em;" />&nbsp;&nbsp;QBT_TR(KiB)QBT_TR[CONTEXT=OptionsDialog]
                </td>
            </tr>
            <tr>
                <td>
                    <label for="sendBufferWatermarkFactor">QBT_TR(Send buffer watermark factor:)QBT_TR[CONTEXT=OptionsDialog]&nbsp;<a href="https://www.libtorrent.org/reference-Settings.html#send_buffer_watermark_factor" target="_blank">(?)</a></label>
                </td>
                <td>
                    <input type="text" id="sendBufferWatermarkFactor" style="width: 15em;" />&nbsp;&nbsp;%
                </td>
            </tr>
            <tr>
                <td>
                    <label for="connectionSpeed">QBT_TR(Outgoing connections per second:)QBT_TR[CONTEXT=OptionsDialog]&nbsp;<a href="https://www.libtorrent.org/reference-Settings.html#connection_speed" target="_blank">(?)</a></label>
                </td>
                <td>
                    <input type="text" id="connectionSpeed" style="width: 15em;" />
                </td>
            </tr>
            <tr>
                <td>
                    <label for="socketSendBufferSize">QBT_TR(Socket send buffer size [0: system default]:)QBT_TR[CONTEXT=OptionsDialog]&nbsp;<a href="https://www.libtorrent.org/reference-Settings.html#send_socket_buffer_size" target="_blank">(?)</a></label>
                </td>
                <td>
                    <input type="text" id="socketSendBufferSize" style="width: 15em;" />&nbsp;&nbsp;QBT_TR(KiB)QBT_TR[CONTEXT=OptionsDialog]
                </td>
            </tr>
            <tr>
                <td>
                    <label for="socketReceiveBufferSize">QBT_TR(Socket receive buffer size [0: system default]:)QBT_TR[CONTEXT=OptionsDialog]&nbsp;<a href="https://www.libtorrent.org/reference-Settings.html#recv_socket_buffer_size" target="_blank">(?)</a></label>
                </td>
                <td>
                    <input type="text" id="socketReceiveBufferSize" style="width: 15em;" />&nbsp;&nbsp;QBT_TR(KiB)QBT_TR[CONTEXT=OptionsDialog]
                </td>
            </tr>
            <tr>
                <td>
                    <label for="socketBacklogSize">QBT_TR(Socket backlog size:)QBT_TR[CONTEXT=OptionsDialog]&nbsp;<a href="https://www.libtorrent.org/reference-Settings.html#listen_queue_size" target="_blank">(?)</a></label>
                </td>
                <td>
                    <input type="text" id="socketBacklogSize" style="width: 15em;" />
                </td>
            </tr>
            <tr>
                <td>
                    <label for="outgoingPortsMin">QBT_TR(Outgoing ports (Min) [0: disabled]:)QBT_TR[CONTEXT=OptionsDialog]&nbsp;<a href="https://www.libtorrent.org/reference-Settings.html#outgoing_port" target="_blank">(?)</a></label>
                </td>
                <td>
                    <input type="text" id="outgoingPortsMin" style="width: 15em;" />
                </td>
            </tr>
            <tr>
                <td>
                    <label for="outgoingPortsMax">QBT_TR(Outgoing ports (Max) [0: disabled]:)QBT_TR[CONTEXT=OptionsDialog]&nbsp;<a href="https://www.libtorrent.org/reference-Settings.html#outgoing_port" target="_blank">(?)</a></label>
                </td>
                <td>
                    <input type="text" id="outgoingPortsMax" style="width: 15em;" />
                </td>
            </tr>
            <tr>
                <td>
                    <label for="UPnPLeaseDuration">QBT_TR(UPnP lease duration [0: permanent lease]:)QBT_TR[CONTEXT=OptionsDialog]&nbsp;<a href="https://www.libtorrent.org/reference-Settings.html#upnp_lease_duration" target="_blank">(?)</a></label>
                </td>
                <td>
                    <input type="text" id="UPnPLeaseDuration" style="width: 15em;" />
                </td>
            </tr>
            <tr>
                <td>
                    <label for="peerToS">QBT_TR(Type of service (ToS) for connections to peers)QBT_TR[CONTEXT=OptionsDialog]&nbsp;<a href="https://www.libtorrent.org/reference-Settings.html#peer_tos" target="_blank">(?)</a></label>
                </td>
                <td>
                    <input type="text" id="peerToS" style="width: 15em;" />
                </td>
            </tr>
            <tr>
                <td>
                    <label for="utpTCPMixedModeAlgorithm">QBT_TR(μTP-TCP mixed mode algorithm:)QBT_TR[CONTEXT=OptionsDialog]&nbsp;<a href="https://www.libtorrent.org/reference-Settings.html#mixed_mode_algorithm" target="_blank">(?)</a></label>
                </td>
                <td>
                    <select id="utpTCPMixedModeAlgorithm" style="width: 15em;">
                        <option value="0">QBT_TR(Prefer TCP)QBT_TR[CONTEXT=OptionsDialog]</option>
                        <option value="1">QBT_TR(Peer proportional (throttles TCP))QBT_TR[CONTEXT=OptionsDialog]</option>
                    </select>
                </td>
            </tr>
            <tr>
                <td>
                    <label for="IDNSupportCheckbox">QBT_TR(Support internationalized domain name (IDN):)QBT_TR[CONTEXT=OptionsDialog]&nbsp;<a href="https://www.libtorrent.org/reference-Settings.html#allow_idna" target="_blank">(?)</a></label>
                </td>
                <td>
                    <input type="checkbox" id="IDNSupportCheckbox" />
                </td>
            </tr>
            <tr>
                <td>
                    <label for="allowMultipleConnectionsFromTheSameIPAddress">QBT_TR(Allow multiple connections from the same IP address:)QBT_TR[CONTEXT=OptionsDialog]&nbsp;<a href="https://www.libtorrent.org/reference-Settings.html#allow_multiple_connections_per_ip" target="_blank">(?)</a></label>
                </td>
                <td>
                    <input type="checkbox" id="allowMultipleConnectionsFromTheSameIPAddress" />
                </td>
            </tr>
            <tr>
                <td>
                    <label for="validateHTTPSTrackerCertificate">QBT_TR(Validate HTTPS tracker certificate:)QBT_TR[CONTEXT=OptionsDialog]&nbsp;<a href="https://www.libtorrent.org/reference-Settings.html#validate_https_trackers" target="_blank">(?)</a></label>
                </td>
                <td>
                    <input type="checkbox" id="validateHTTPSTrackerCertificate" />
                </td>
            </tr>
            <tr>
                <td>
                    <label for="mitigateSSRF">QBT_TR(Server-side request forgery (SSRF) mitigation:)QBT_TR[CONTEXT=OptionsDialog]&nbsp;<a href="https://www.libtorrent.org/reference-Settings.html#ssrf_mitigation" target="_blank">(?)</a></label>
                </td>
                <td>
                    <input type="checkbox" id="mitigateSSRF" />
                </td>
            </tr>
            <tr>
                <td>
                    <label for="blockPeersOnPrivilegedPorts">QBT_TR(Disallow connection to peers on privileged ports:)QBT_TR[CONTEXT=OptionsDialog]&nbsp;<a href="https://libtorrent.org/single-page-ref.html#no_connect_privileged_ports" target="_blank">(?)</a></label>
                </td>
                <td>
                    <input type="checkbox" id="blockPeersOnPrivilegedPorts" />
                </td>
            </tr>
            <tr>
                <td>
                    <label for="uploadSlotsBehavior">QBT_TR(Upload slots behavior:)QBT_TR[CONTEXT=OptionsDialog]&nbsp;<a href="https://www.libtorrent.org/reference-Settings.html#choking_algorithm" target="_blank">(?)</a></label>
                </td>
                <td>
                    <select id="uploadSlotsBehavior" style="width: 15em;">
                        <option value="0">QBT_TR(Fixed slots)QBT_TR[CONTEXT=OptionsDialog]</option>
                        <option value="1">QBT_TR(Upload rate based)QBT_TR[CONTEXT=OptionsDialog]</option>
                    </select>
                </td>
            </tr>
            <tr>
                <td>
                    <label for="uploadChokingAlgorithm">QBT_TR(Upload choking algorithm:)QBT_TR[CONTEXT=OptionsDialog]&nbsp;<a href="https://www.libtorrent.org/reference-Settings.html#seed_choking_algorithm" target="_blank">(?)</a></label>
                </td>
                <td>
                    <select id="uploadChokingAlgorithm" style="width: 15em;">
                        <option value="0">QBT_TR(Round-robin)QBT_TR[CONTEXT=OptionsDialog]</option>
                        <option value="1">QBT_TR(Fastest upload)QBT_TR[CONTEXT=OptionsDialog]</option>
                        <option value="2">QBT_TR(Anti-leech)QBT_TR[CONTEXT=OptionsDialog]</option>
                    </select>
                </td>
            </tr>
            <tr>
                <td>
                    <label for="announceAllTrackers">QBT_TR(Always announce to all trackers in a tier:)QBT_TR[CONTEXT=OptionsDialog]&nbsp;<a href="https://www.libtorrent.org/reference-Settings.html#announce_to_all_trackers" target="_blank">(?)</a></label>
                </td>
                <td>
                    <input type="checkbox" id="announceAllTrackers" />
                </td>
            </tr>
            <tr>
                <td>
                    <label for="announceAllTiers">QBT_TR(Always announce to all tiers:)QBT_TR[CONTEXT=OptionsDialog]&nbsp;<a href="https://www.libtorrent.org/reference-Settings.html#announce_to_all_tiers" target="_blank">(?)</a></label>
                </td>
                <td>
                    <input type="checkbox" id="announceAllTiers" />
                </td>
            </tr>
            <tr>
                <td>
                    <label for="announceIP">QBT_TR(IP address reported to trackers (requires restart):)QBT_TR[CONTEXT=OptionsDialog]&nbsp;<a href="https://www.libtorrent.org/reference-Settings.html#announce_ip" target="_blank">(?)</a></label>
                </td>
                <td>
                    <input type="text" id="announceIP" style="width: 15em;" />
                </td>
            </tr>
            <tr>
                <td>
                    <label for="maxConcurrentHTTPAnnounces">QBT_TR(Max concurrent HTTP announces:)QBT_TR[CONTEXT=OptionsDialog]&nbsp;<a href="https://www.libtorrent.org/reference-Settings.html#max_concurrent_http_announces" target="_blank">(?)</a></label>
                </td>
                <td>
                    <input type="text" id="maxConcurrentHTTPAnnounces" style="width: 15em;" />
                </td>
            </tr>
            <tr>
                <td>
                    <label for="stopTrackerTimeout">QBT_TR(Stop tracker timeout [0: disabled]:)QBT_TR[CONTEXT=OptionsDialog]&nbsp;<a href="https://www.libtorrent.org/reference-Settings.html#stop_tracker_timeout" target="_blank">(?)</a></label>
                </td>
                <td>
                    <input type="text" id="stopTrackerTimeout" style="width: 15em;" />
                </td>
            </tr>
            <tr>
                <td>
                    <label for="peerTurnover">QBT_TR(Peer turnover disconnect percentage:)QBT_TR[CONTEXT=OptionsDialog]&nbsp;<a href="https://www.libtorrent.org/reference-Settings.html#peer_turnover" target="_blank">(?)</a></label>
                </td>
                <td>
                    <input type="text" id="peerTurnover" style="width: 15em;" />&nbsp;&nbsp;%
                </td>
            </tr>
            <tr>
                <td>
                    <label for="peerTurnoverCutoff">QBT_TR(Peer turnover threshold percentage:)QBT_TR[CONTEXT=OptionsDialog]&nbsp;<a href="https://www.libtorrent.org/reference-Settings.html#peer_turnover" target="_blank">(?)</a></label>
                </td>
                <td>
                    <input type="text" id="peerTurnoverCutoff" style="width: 15em;" />&nbsp;&nbsp;%
                </td>
            </tr>
            <tr>
                <td>
                    <label for="peerTurnoverInterval">QBT_TR(Peer turnover disconnect interval:)QBT_TR[CONTEXT=OptionsDialog]&nbsp;<a href="https://www.libtorrent.org/reference-Settings.html#peer_turnover" target="_blank">(?)</a></label>
                </td>
                <td>
                    <input type="text" id="peerTurnoverInterval" style="width: 15em;" />&nbsp;&nbsp;s
                </td>
            </tr>
            <tr>
                <td>
                    <label for="requestQueueSize">QBT_TR(Maximum outstanding requests to a single peer:)QBT_TR[CONTEXT=OptionsDialog]&nbsp;<a href="https://www.libtorrent.org/reference-Settings.html#max_out_request_queue" target="_blank">(?)</a></label>
                </td>
                <td>
                    <input type="text" id="requestQueueSize" style="width: 15em;" />
                </td>
            </tr>
            <tr>
                <td>
                    <label for="i2pInboundQuantity">QBT_TR(I2P inbound quantity (requires libtorrent &gt;= 2.0):)QBT_TR[CONTEXT=OptionsDialog]&nbsp;<a href="https://www.libtorrent.org/reference-Settings.html#i2p_inbound_quantity" target="_blank">(?)</a></label>
                </td>
                <td>
                    <input id="i2pInboundQuantity" type="number" min="1" max="16" onchange="qBittorrent.Preferences.numberInputLimiter(this);" style="width: 15em;" />
                </td>
            </tr>
            <tr>
                <td>
                    <label for="i2pOutboundQuantity">QBT_TR(I2P outbound quantity (requires libtorrent &gt;= 2.0):)QBT_TR[CONTEXT=OptionsDialog]&nbsp;<a href="https://www.libtorrent.org/reference-Settings.html#i2p_outbound_quantity" target="_blank">(?)</a></label>
                </td>
                <td>
                    <input id="i2pOutboundQuantity" type="number" min="1" max="16" onchange="qBittorrent.Preferences.numberInputLimiter(this);" style="width: 15em;" />
                </td>
            </tr>
            <tr>
                <td>
                    <label for="i2pInboundLength">QBT_TR(I2P inbound length (requires libtorrent &gt;= 2.0):)QBT_TR[CONTEXT=OptionsDialog]&nbsp;<a href="https://www.libtorrent.org/reference-Settings.html#i2p_inbound_length" target="_blank">(?)</a></label>
                </td>
                <td>
                    <input id="i2pInboundLength" type="number" min="0" max="7" onchange="qBittorrent.Preferences.numberInputLimiter(this);" style="width: 15em;" />
                </td>
            </tr>
            <tr>
                <td>
                    <label for="i2pOutboundLength">QBT_TR(I2P outbound length (requires libtorrent &gt;= 2.0):)QBT_TR[CONTEXT=OptionsDialog]&nbsp;<a href="https://www.libtorrent.org/reference-Settings.html#i2p_outbound_length" target="_blank">(?)</a></label>
                </td>
                <td>
                    <input id="i2pOutboundLength" type="number" min="0" max="7" onchange="qBittorrent.Preferences.numberInputLimiter(this);" style="width: 15em;" />
                </td>
            </tr>
        </table>
    </fieldset>
</div>

<div style="text-align: center; margin-top: 1em;"><input type="button" value="QBT_TR(Save)QBT_TR[CONTEXT=HttpServer]" onclick="qBittorrent.Preferences.applyPreferences();" /></div>

<script>
    'use strict';

    if (window.qBittorrent === undefined) {
        window.qBittorrent = {};
    }

    window.qBittorrent.Preferences = (function() {
        const exports = function() {
            return {
                numberInputLimiter: numberInputLimiter,
                updateFileLogEnabled: updateFileLogEnabled,
                updateFileLogBackupEnabled: updateFileLogBackupEnabled,
                updateFileLogDeleteEnabled: updateFileLogDeleteEnabled,
                updateTempDirEnabled: updateTempDirEnabled,
                updateExportDirEnabled: updateExportDirEnabled,
                updateExportDirFinEnabled: updateExportDirFinEnabled,
                addWatchFolder: addWatchFolder,
                addNetworkInterface: addNetworkInterface,
                updateMultiInterfacePortEnabled: updateMultiInterfacePortEnabled,
                updateExcludedFileNamesEnabled: updateExcludedFileNamesEnabled,
                changeWatchFolderSelect: changeWatchFolderSelect,
                updateMailNotification: updateMailNotification,
                updateMailAuthSettings: updateMailAuthSettings,
                updateAutoRun: updateAutoRun,
                updateAutoRunOnTorrentAdded: updateAutoRunOnTorrentAdded,
                generateRandomPort: generateRandomPort,
                updateMaxConnecEnabled: updateMaxConnecEnabled,
                updateMaxConnecPerTorrentEnabled: updateMaxConnecPerTorrentEnabled,
                updateMaxUploadsEnabled: updateMaxUploadsEnabled,
                updateMaxUploadsPerTorrentEnabled: updateMaxUploadsPerTorrentEnabled,
                updateI2PSettingsEnabled: updateI2PSettingsEnabled,
                updatePeerProxySettings: updatePeerProxySettings,
                updatePeerProxyAuthSettings: updatePeerProxyAuthSettings,
                updateFilterSettings: updateFilterSettings,
                updateSchedulingEnabled: updateSchedulingEnabled,
                updateQueueingSystem: updateQueueingSystem,
                updateSlowTorrentsSettings: updateSlowTorrentsSettings,
                updateMaxRatioTimeEnabled: updateMaxRatioTimeEnabled,
                updateAddTrackersEnabled: updateAddTrackersEnabled,
                updateHttpsSettings: updateHttpsSettings,
                updateBypasssAuthSettings: updateBypasssAuthSettings,
                updateAlternativeWebUISettings: updateAlternativeWebUISettings,
                updateHostHeaderValidationSettings: updateHostHeaderValidationSettings,
                updateWebUICustomHTTPHeadersSettings: updateWebUICustomHTTPHeadersSettings,
                updateWebUIReverseProxySettings: updateWebUIReverseProxySettings,
                updateDynDnsSettings: updateDynDnsSettings,
                updateWebuiLocaleSelect: updateWebuiLocaleSelect,
                registerDynDns: registerDynDns,
                applyPreferences: applyPreferences
            };
        };

        // Behavior tab
        const numberInputLimiter = (input) => {
            const min = input.getAttribute("min");
            const max = input.getAttribute("max");

            if (min && input.value.toInt() < min.toInt())
                input.value = min;

            if (max && input.value.toInt() > max.toInt())
                input.value = max;
        };

        const updateFileLogEnabled = function() {
            const isFileLogEnabled = $('filelog_checkbox').getProperty('checked');
            $('filelog_save_path_input').setProperty('disabled', !isFileLogEnabled);
            $('filelog_backup_checkbox').setProperty('disabled', !isFileLogEnabled);
            $('filelog_delete_old_checkbox').setProperty('disabled', !isFileLogEnabled);

            updateFileLogBackupEnabled();
            updateFileLogDeleteEnabled();
        };

        const updateFileLogBackupEnabled = function() {
            const pros = $('filelog_backup_checkbox').getProperties('disabled', 'checked');
            $('filelog_max_size_input').setProperty('disabled', pros.disabled || !pros.checked);
        };

        const updateFileLogDeleteEnabled = function() {
            const pros = $('filelog_delete_old_checkbox').getProperties('disabled', 'checked');
            $('filelog_age_input').setProperty('disabled', pros.disabled || !pros.checked);
            $('filelog_age_type_select').setProperty('disabled', pros.disabled || !pros.checked);
        };

        // Downloads tab
        const watchedFoldersTable = new HtmlTable($("watched_folders_tab"));

        const updateTempDirEnabled = function() {
            const isTempDirEnabled = $('temppath_checkbox').getProperty('checked');
            $('temppath_text').setProperty('disabled', !isTempDirEnabled);
        };

        const changeWatchFolderSelect = (item) => {
            if (item.value === "other") {
                item.nextElementSibling.hidden = false;
                item.nextElementSibling.value = 'QBT_TR(Type folder here)QBT_TR[CONTEXT=ScanFoldersModel]';
                item.nextElementSibling.select();
            }
            else {
                item.nextElementSibling.hidden = true;
                const text = item.options[item.selectedIndex].textContent;
                item.nextElementSibling.value = text;
            }
        };

        const addWatchFolder = (folder = "", sel = "default_folder", other = "") => {
            const pos = $('watched_folders_tab').getChildren('tbody')[0].getChildren('tr').length;
            const myinput = "<input id='text_watch_" + pos + "' type='text' value='" + folder + "'>";
            const disableInput = (sel !== "other");
            const mycb = "<div class='select-watched-folder-editable'>"
                + "<select id ='cb_watch_" + pos + "' onchange='qBittorrent.Preferences.changeWatchFolderSelect(this)'>"
                + "<option value='watch_folder'>QBT_TR(Monitored folder)QBT_TR[CONTEXT=ScanFoldersModel]</option>"
                + "<option value='default_folder'>QBT_TR(Default save location)QBT_TR[CONTEXT=ScanFoldersModel]</option>"
                + "<option value='other'>QBT_TR(Other...)QBT_TR[CONTEXT=ScanFoldersModel]</option>"
                + "</select>"
                + "<input id='cb_watch_txt_" + pos + "' type='text' " + (disableInput ? "hidden " : "") + "/>"
                + "<img src='images/list-add.svg' id='addFolderImg_" + pos + "' alt='Add' style='padding-left:170px;width:16px;cursor:pointer;' onclick='qBittorrent.Preferences.addWatchFolder();' />"
                + "</div>";

            watchedFoldersTable.push([myinput, mycb]);
            $('cb_watch_' + pos).setProperty('value', sel);
            if (disableInput) {
                const elt = $('cb_watch_' + pos);
                other = elt.options[elt.selectedIndex].textContent;
            }
            $('cb_watch_txt_' + pos).setProperty('value', other);

            // hide previous img
            if (pos > 0)
                $('addFolderImg_' + (pos - 1)).style.display = "none";
        };

        const getWatchedFolders = () => {
            const nb_folders = $("watched_folders_tab").getChildren("tbody")[0].getChildren("tr").length;
            const folders = new Hash();
            for (let i = 0; i < nb_folders; ++i) {
                const fpath = $('text_watch_' + i).getProperty('value').trim();
                if (fpath.length > 0) {
                    const sel = $('cb_watch_' + i).getProperty('value').trim();

                    let other;
                    if (sel === "other")
                        other = $('cb_watch_txt_' + i).getProperty('value').trim();
                    else
                        other = (sel === "watch_folder") ? 0 : 1;

                    folders.set(fpath, other);
                }
            }
            return folders;
        };

        const updateExcludedFileNamesEnabled = function() {
            const isAExcludedFileNamesEnabled = $('excludedFileNamesCheckbox').getProperty('checked');
            $('excludedFileNamesTextarea').setProperty('disabled', !isAExcludedFileNamesEnabled);
        };

        const updateExportDirEnabled = function() {
            const isExportDirEnabled = $('exportdir_checkbox').getProperty('checked');
            $('exportdir_text').setProperty('disabled', !isExportDirEnabled);
        };

        const updateExportDirFinEnabled = function() {
            const isExportDirFinEnabled = $('exportdirfin_checkbox').getProperty('checked');
            $('exportdirfin_text').setProperty('disabled', !isExportDirFinEnabled);
        };

        const updateMailNotification = function() {
            const isMailNotificationEnabled = $('mail_notification_checkbox').getProperty('checked');
            $('src_email_txt').setProperty('disabled', !isMailNotificationEnabled);
            $('dest_email_txt').setProperty('disabled', !isMailNotificationEnabled);
            $('smtp_server_txt').setProperty('disabled', !isMailNotificationEnabled);
            $('mail_ssl_checkbox').setProperty('disabled', !isMailNotificationEnabled);
            $('mail_auth_checkbox').setProperty('disabled', !isMailNotificationEnabled);

            if (!isMailNotificationEnabled) {
                $('mail_auth_checkbox').setProperty('checked', !isMailNotificationEnabled);
                updateMailAuthSettings();
            }
        };

        const updateMailAuthSettings = function() {
            const isMailAuthEnabled = $('mail_auth_checkbox').getProperty('checked');
            $('mail_username_text').setProperty('disabled', !isMailAuthEnabled);
            $('mail_password_text').setProperty('disabled', !isMailAuthEnabled);
        };

        const updateAutoRunOnTorrentAdded = function() {
            const isAutoRunOnTorrentAddedEnabled = $('autorunOnTorrentAddedCheckbox').getProperty('checked');
            $('autorunOnTorrentAddedProgram').setProperty('disabled', !isAutoRunOnTorrentAddedEnabled);
        };

        const updateAutoRun = function() {
            const isAutoRunEnabled = $('autorun_checkbox').getProperty('checked');
            $('autorunProg_txt').setProperty('disabled', !isAutoRunEnabled);
        };

        // Connection tab

        const addNetworkInterface = (iface, enabled, port) => {
            console.log("adding network interface", iface, enabled, port);
            let ifaceDiv = `
                <tr class="port" data-iface="${iface}">
                    <td>
                        <input type="checkbox" id="port_enabled_${iface}" value="true" onclick="qBittorrent.Preferences.updateMultiInterfacePortEnabled('${iface}');" />
                        <label for="port_value_${iface}">QBT_TR(Port used for incoming connections:)QBT_TR[CONTEXT=OptionsDialog] (${iface})</label>
                    </td>
                    <td>
                        <input type="text" id="port_value_${iface}" style="width: 4em;" title="QBT_TR(Set to 0 to let your system pick an unused port)QBT_TR[CONTEXT=OptionsDialog]" />
                    </td>
                </div>
                </tr>`;
            document.getElementById("listenPorts").insertAdjacentHTML('beforeend', ifaceDiv);

            $(`port_enabled_${iface}`).setProperty('checked', enabled);
            if (enabled && port !== 0) {
                $(`port_value_${iface}`).setProperty('value', port);
            }
            $(`port_value_${iface}`).setProperty('disabled', !enabled);
        }

        const updateMultiInterfacePortEnabled = function(name) {
            const isPortEnabled = $(`port_enabled_${name}`).getProperty('checked');
            $(`port_value_${name}`).setProperty('disabled', !isPortEnabled);
        }

        const updateMaxConnecEnabled = function() {
            const isMaxConnecEnabled = $('max_connec_checkbox').getProperty('checked');
            $('max_connec_value').setProperty('disabled', !isMaxConnecEnabled);
        };

        const updateMaxConnecPerTorrentEnabled = function() {
            const isMaxConnecPerTorrentEnabled = $('max_connec_per_torrent_checkbox').getProperty('checked');
            $('max_connec_per_torrent_value').setProperty('disabled', !isMaxConnecPerTorrentEnabled);
        };

        const updateMaxUploadsEnabled = function() {
            const isMaxUploadsEnabled = $('max_uploads_checkbox').getProperty('checked');
            $('max_uploads_value').setProperty('disabled', !isMaxUploadsEnabled);
        };

        const updateMaxUploadsPerTorrentEnabled = function() {
            const isMaxUploadsPerTorrentEnabled = $('max_uploads_per_torrent_checkbox').getProperty('checked');
            $('max_uploads_per_torrent_value').setProperty('disabled', !isMaxUploadsPerTorrentEnabled);
        };

        const updateI2PSettingsEnabled = function() {
            const isI2PEnabled = $('i2pEnabledCheckbox').getProperty('checked');
            $('i2pAddress').setProperty('disabled', !isI2PEnabled);
            $('i2pPort').setProperty('disabled', !isI2PEnabled);
            $('i2pMixedMode').setProperty('disabled', !isI2PEnabled);
        };

        const updatePeerProxySettings = function() {
            const proxyType = $('peer_proxy_type_select').getProperty('value');
            const isProxyDisabled = (proxyType === "None");
            const isProxySocks4 = (proxyType === "SOCKS4");

            $('peer_proxy_host_text').setProperty('disabled', isProxyDisabled);
            $('peer_proxy_port_value').setProperty('disabled', isProxyDisabled);

            $('peer_proxy_auth_checkbox').setProperty('disabled', (isProxyDisabled || isProxySocks4));
            $('proxy_bittorrent_checkbox').setProperty('disabled', isProxyDisabled);
            $('use_peer_proxy_checkbox').setProperty('disabled', (isProxyDisabled || !$('proxy_bittorrent_checkbox').getProperty('checked')));
            $('proxyHostnameLookupCheckbox').setProperty('disabled', (isProxyDisabled || isProxySocks4));
            $('proxy_rss_checkbox').setProperty('disabled', (isProxyDisabled || isProxySocks4));
            $('proxy_misc_checkbox').setProperty('disabled', (isProxyDisabled || isProxySocks4));

            updatePeerProxyAuthSettings();
        };

        const updatePeerProxyAuthSettings = function() {
            const proxyType = $('peer_proxy_type_select').getProperty('value');
            const isProxyDisabled = (proxyType === "None");
            const isPeerProxyAuthEnabled = (!$('peer_proxy_auth_checkbox').getProperty('disabled') && $('peer_proxy_auth_checkbox').getProperty('checked'));
            $('peer_proxy_username_text').setProperty('disabled', (isProxyDisabled || !isPeerProxyAuthEnabled));
            $('peer_proxy_password_text').setProperty('disabled', (isProxyDisabled || !isPeerProxyAuthEnabled));
        };

        const updateFilterSettings = function() {
            const isIPFilterEnabled = $('ipfilter_text_checkbox').getProperty('checked');
            $('ipfilter_text').setProperty('disabled', !isIPFilterEnabled);
        };

        // Speed tab
        const updateSchedulingEnabled = function() {
            const isLimitSchedulingEnabled = $('limitSchedulingCheckbox').getProperty('checked');
            $('schedule_from_hour').setProperty('disabled', !isLimitSchedulingEnabled);
            $('schedule_from_min').setProperty('disabled', !isLimitSchedulingEnabled);
            $('schedule_to_hour').setProperty('disabled', !isLimitSchedulingEnabled);
            $('schedule_to_min').setProperty('disabled', !isLimitSchedulingEnabled);
            $('schedule_freq_select').setProperty('disabled', !isLimitSchedulingEnabled);
        };

        // Bittorrent tab
        const updateQueueingSystem = function() {
            const isQueueingEnabled = $('queueing_checkbox').getProperty('checked');
            $('max_active_dl_value').setProperty('disabled', !isQueueingEnabled);
            $('max_active_up_value').setProperty('disabled', !isQueueingEnabled);
            $('max_active_to_value').setProperty('disabled', !isQueueingEnabled);
            $('dont_count_slow_torrents_checkbox').setProperty('disabled', !isQueueingEnabled);
            updateSlowTorrentsSettings();
        };

        const updateSlowTorrentsSettings = function() {
            const isDontCountSlowTorrentsEnabled = (!$('dont_count_slow_torrents_checkbox').getProperty('disabled')) && $('dont_count_slow_torrents_checkbox').getProperty('checked');
            $('dl_rate_threshold').setProperty('disabled', !isDontCountSlowTorrentsEnabled);
            $('ul_rate_threshold').setProperty('disabled', !isDontCountSlowTorrentsEnabled);
            $('torrent_inactive_timer').setProperty('disabled', !isDontCountSlowTorrentsEnabled);
        };

        const updateMaxRatioTimeEnabled = function() {
            const isMaxRatioEnabled = $('max_ratio_checkbox').getProperty('checked');
            $('max_ratio_value').setProperty('disabled', !isMaxRatioEnabled);

            const isMaxSeedingTimeEnabled = $('max_seeding_time_checkbox').getProperty('checked');
            $('max_seeding_time_value').setProperty('disabled', !isMaxSeedingTimeEnabled);

            const isMaxInactiveSeedingTimeEnabled = $('max_inactive_seeding_time_checkbox').getProperty('checked');
            $('max_inactive_seeding_time_value').setProperty('disabled', !isMaxInactiveSeedingTimeEnabled);

            $('max_ratio_act').setProperty('disabled', !(isMaxRatioEnabled || isMaxSeedingTimeEnabled || isMaxInactiveSeedingTimeEnabled));
        };

        const updateAddTrackersEnabled = function() {
            const isAddTrackersEnabled = $('add_trackers_checkbox').getProperty('checked');
            $('add_trackers_textarea').setProperty('disabled', !isAddTrackersEnabled);
        };

        // Web UI tab
        const updateHttpsSettings = function() {
            const isUseHttpsEnabled = $('use_https_checkbox').getProperty('checked');
            $('ssl_cert_text').setProperty('disabled', !isUseHttpsEnabled);
            $('ssl_key_text').setProperty('disabled', !isUseHttpsEnabled);
            $('secureCookieCheckbox').setProperty('disabled', !isUseHttpsEnabled);
        };

        const updateBypasssAuthSettings = function() {
            const isBypassAuthSubnetWhitelistEnabled = $('bypass_auth_subnet_whitelist_checkbox').getProperty('checked');
            $('bypass_auth_subnet_whitelist_textarea').setProperty('disabled', !isBypassAuthSubnetWhitelistEnabled);
        };

        const updateAlternativeWebUISettings = function() {
            const isUseAlternativeWebUIEnabled = $('use_alt_webui_checkbox').getProperty('checked');
            $('webui_files_location_textarea').setProperty('disabled', !isUseAlternativeWebUIEnabled);
        };

        const updateHostHeaderValidationSettings = function() {
            const isHostHeaderValidationEnabled = $('host_header_validation_checkbox').getProperty('checked');
            $('webui_domain_textarea').setProperty('disabled', !isHostHeaderValidationEnabled);
        };

        const updateWebUICustomHTTPHeadersSettings = function() {
            const isEnabled = $('webUIUseCustomHTTPHeadersCheckbox').getProperty('checked');
            $('webUICustomHTTPHeadersTextarea').setProperty('disabled', !isEnabled);
        };

        const updateWebUIReverseProxySettings = function() {
            const isEnabled = $('webUIReverseProxySupportCheckbox').getProperty('checked');
            $('webUIReverseProxiesListTextarea').setProperty('disabled', !isEnabled);
        };

        const updateDynDnsSettings = function() {
            const isDynDnsEnabled = $('use_dyndns_checkbox').getProperty('checked');
            $('dyndns_select').setProperty('disabled', !isDynDnsEnabled);
            $('dyndns_domain_text').setProperty('disabled', !isDynDnsEnabled);
            $('dyndns_username_text').setProperty('disabled', !isDynDnsEnabled);
            $('dyndns_password_text').setProperty('disabled', !isDynDnsEnabled);
        };

        const registerDynDns = function() {
            if ($('dyndns_select').getProperty('value').toInt() == 1) {
                window.open("http://www.no-ip.com/services/managed_dns/free_dynamic_dns.html", "NO-IP Registration");
            }
            else {
                window.open("https://www.dyndns.com/account/services/hosts/add.html", "DynDNS Registration");
            }
        };

        const generateRandomPort = function() {
            const min = 1024;
            const max = 65535;
            const port = Math.floor(Math.random() * (max - min + 1) + min);
            $('port_value').setProperty('value', port);
        };

        const time_padding = function(val) {
            let ret = val.toString();
            if (ret.length == 1)
                ret = '0' + ret;
            return ret;
        };

        // Advanced Tab
        const updateNetworkInterfaces = function(default_iface, default_iface_name) {
            const url = 'api/v2/app/networkInterfaceList';
            $('networkInterface').getChildren().each(c => c.destroy());
            new Request.JSON({
                url: url,
                method: 'get',
                noCache: true,
                onFailure: function() {
                    alert("Could not contact qBittorrent");
                },
                onSuccess: function(ifaces) {
                    if (!Array.isArray(ifaces))
                        return;

                    // add the current network interface to the options if needed
                    if (default_iface && !ifaces.some((item) => item.value === default_iface))
                        ifaces.push({ name: default_iface_name || default_iface, value: default_iface });

                    $('networkInterface').options.add(new Option('QBT_TR(Any interface)QBT_TR[CONTEXT=OptionsDialog]', ''));
                    ifaces.forEach(function(item, index) {
                        $('networkInterface').options.add(new Option(item.name, item.value));
                    });
                    $('networkInterface').setProperty('value', default_iface);
                }
            }).send();
        };

        const updateInterfaceAddresses = function(iface, default_addr) {
            const url = 'api/v2/app/networkInterfaceAddressList';
            $('optionalIPAddressToBind').getChildren().each(c => c.destroy());
            new Request.JSON({
                url: url,
                method: 'get',
                noCache: true,
                data: {
                    'iface': iface
                },
                onFailure: function() {
                    alert("Could not contact qBittorrent");
                },
                onSuccess: function(addresses) {
                    if (!addresses)
                        return;

                    $('optionalIPAddressToBind').options.add(new Option('QBT_TR(All addresses)QBT_TR[CONTEXT=OptionDialog]', ''));
                    $('optionalIPAddressToBind').options.add(new Option('QBT_TR(All IPv4 addresses)QBT_TR[CONTEXT=OptionDialog]', '0.0.0.0'));
                    $('optionalIPAddressToBind').options.add(new Option('QBT_TR(All IPv6 addresses)QBT_TR[CONTEXT=OptionDialog]', '::'));
                    addresses.forEach(function(item, index) {
                        $('optionalIPAddressToBind').options.add(new Option(item, item));
                    });
                    $('optionalIPAddressToBind').setProperty('value', default_addr);
                }
            }).send();
        };

        const updateWebuiLocaleSelect = (selected) => {
            let languages = [];
            for (let i = 0; i < $('locale_select').options.length; i++)
                languages.push($('locale_select').options[i].value);

            if (!languages.includes(selected)) {
                const lang = selected.slice(0, selected.indexOf('_'));
                selected = languages.includes(lang) ? lang : 'en';
            }
            $('locale_select').setProperty('value', selected);
        };

        const loadPreferences = function() {
            const url = 'api/v2/app/preferences';
            new Request.JSON({
                url: url,
                method: 'get',
                noCache: true,
                onFailure: function() {
                    alert("Could not contact qBittorrent");
                },
                onSuccess: function(pref) {
                    if (pref) {
                        // Behavior tab
                        $('filelog_checkbox').setProperty('checked', pref.file_log_enabled);
                        $('filelog_save_path_input').setProperty('value', pref.file_log_path);
                        $('filelog_backup_checkbox').setProperty('checked', pref.file_log_backup_enabled);
                        $('filelog_max_size_input').setProperty('value', pref.file_log_max_size);
                        $('filelog_delete_old_checkbox').setProperty('checked', pref.file_log_delete_old);
                        $('filelog_age_input').setProperty('value', pref.file_log_age);
                        $('filelog_age_type_select').setProperty('value', pref.file_log_age_type);
                        updateFileLogEnabled();

                        // Downloads tab
                        // When adding a torrent
                        let index = 0;
                        switch (pref.torrent_content_layout) {
                            case "Original":
                                index = 0;
                                break;
                            case "Subfolder":
                                index = 1;
                                break;
                            case "NoSubfolder":
                                index = 2;
                                break;
                        }
                        $('contentlayout_select').getChildren('option')[index].setAttribute('selected', '');
                        $('addToTopOfQueueCheckbox').setProperty('checked', pref.add_to_top_of_queue);
                        $('dontstartdownloads_checkbox').setProperty('checked', pref.start_paused_enabled);
                        switch (pref.torrent_stop_condition) {
                            case "None":
                                index = 0;
                                break;
                            case "MetadataReceived":
                                index = 1;
                                break;
                            case "FilesChecked":
                                index = 2;
                                break;
                        }
                        $('stopConditionSelect').getChildren('option')[index].setAttribute('selected', '');
                        $('deletetorrentfileafter_checkbox').setProperty('checked', pref.auto_delete_mode);

                        $('preallocateall_checkbox').setProperty('checked', pref.preallocate_all);
                        $('appendext_checkbox').setProperty('checked', pref.incomplete_files_ext);

                        // Saving Management
                        $('default_tmm_combobox').setProperty('value', pref.auto_tmm_enabled);
                        $('torrent_changed_tmm_combobox').setProperty('value', pref.torrent_changed_tmm_enabled);
                        $('save_path_changed_tmm_combobox').setProperty('value', pref.save_path_changed_tmm_enabled);
                        $('category_changed_tmm_combobox').setProperty('value', pref.category_changed_tmm_enabled);
                        $('use_subcategories_checkbox').setProperty('checked', pref.use_subcategories);
                        $('savepath_text').setProperty('value', pref.save_path);
                        $('temppath_checkbox').setProperty('checked', pref.temp_path_enabled);
                        $('temppath_text').setProperty('value', pref.temp_path);
                        updateTempDirEnabled();
                        if (pref.export_dir != '') {
                            $('exportdir_checkbox').setProperty('checked', true);
                            $('exportdir_text').setProperty('value', pref.export_dir);
                        }
                        else {
                            $('exportdir_checkbox').setProperty('checked', false);
                            $('exportdir_text').setProperty('value', '');
                        }
                        updateExportDirEnabled();
                        if (pref.export_dir_fin != '') {
                            $('exportdirfin_checkbox').setProperty('checked', true);
                            $('exportdirfin_text').setProperty('value', pref.export_dir_fin);
                        }
                        else {
                            $('exportdirfin_checkbox').setProperty('checked', false);
                            $('exportdirfin_text').setProperty('value', '');
                        }
                        updateExportDirFinEnabled();

                        // Automatically add torrents from
                        for (const [folder, folderType] of Object.entries(pref.scan_dirs)) {
                            let sel = "";
                            let other = "";
                            if (typeof folderType === "number") {
                                sel = (folderType === 0) ? "watch_folder" : "default_folder";
                            }
                            else {
                                sel = "other";
                                other = folderType;
                            }
                            addWatchFolder(folder, sel, other);
                        }
                        addWatchFolder();

                        // Excluded file names
                        $('excludedFileNamesCheckbox').setProperty('checked', pref.excluded_file_names_enabled);
                        $('excludedFileNamesTextarea').setProperty('value', pref.excluded_file_names);

                        // Email notification upon download completion
                        $('mail_notification_checkbox').setProperty('checked', pref.mail_notification_enabled);
                        $('src_email_txt').setProperty('value', pref.mail_notification_sender);
                        $('dest_email_txt').setProperty('value', pref.mail_notification_email);
                        $('smtp_server_txt').setProperty('value', pref.mail_notification_smtp);
                        $('mail_ssl_checkbox').setProperty('checked', pref.mail_notification_ssl_enabled);
                        $('mail_auth_checkbox').setProperty('checked', pref.mail_notification_auth_enabled);
                        $('mail_username_text').setProperty('value', pref.mail_notification_username);
                        $('mail_password_text').setProperty('value', pref.mail_notification_password);
                        updateMailNotification();
                        updateMailAuthSettings();

                        // Run an external program on torrent added
                        $('autorunOnTorrentAddedCheckbox').setProperty('checked', pref.autorun_on_torrent_added_enabled);
                        $('autorunOnTorrentAddedProgram').setProperty('value', pref.autorun_on_torrent_added_program);
                        updateAutoRunOnTorrentAdded();
                        // Run an external program on torrent finished
                        $('autorun_checkbox').setProperty('checked', pref.autorun_enabled);
                        $('autorunProg_txt').setProperty('value', pref.autorun_program);
                        updateAutoRun();

                        // Connection tab
                        // Listening Port
                        for (const [iface, port] of Object.entries(pref.ports)) {
                            let enabled = pref.portsEnabled[iface] || false;
                            addNetworkInterface(iface, enabled, port);
                        }

                        // Connections Limits
                        const max_connec = pref.max_connec.toInt();
                        if (max_connec <= 0) {
                            $('max_connec_checkbox').setProperty('checked', false);
                            $('max_connec_value').setProperty('value', 500);
                        }
                        else {
                            $('max_connec_checkbox').setProperty('checked', true);
                            $('max_connec_value').setProperty('value', max_connec);
                        }
                        updateMaxConnecEnabled();
                        const max_connec_per_torrent = pref.max_connec_per_torrent.toInt();
                        if (max_connec_per_torrent <= 0) {
                            $('max_connec_per_torrent_checkbox').setProperty('checked', false);
                            $('max_connec_per_torrent_value').setProperty('value', 100);
                        }
                        else {
                            $('max_connec_per_torrent_checkbox').setProperty('checked', true);
                            $('max_connec_per_torrent_value').setProperty('value', max_connec_per_torrent);
                        }
                        updateMaxConnecPerTorrentEnabled();
                        const max_uploads = pref.max_uploads.toInt();
                        if (max_uploads <= 0) {
                            $('max_uploads_checkbox').setProperty('checked', false);
                            $('max_uploads_value').setProperty('value', 8);
                        }
                        else {
                            $('max_uploads_checkbox').setProperty('checked', true);
                            $('max_uploads_value').setProperty('value', max_uploads);
                        }
                        updateMaxUploadsEnabled();
                        const max_uploads_per_torrent = pref.max_uploads_per_torrent.toInt();
                        if (max_uploads_per_torrent <= 0) {
                            $('max_uploads_per_torrent_checkbox').setProperty('checked', false);
                            $('max_uploads_per_torrent_value').setProperty('value', 4);
                        }
                        else {
                            $('max_uploads_per_torrent_checkbox').setProperty('checked', true);
                            $('max_uploads_per_torrent_value').setProperty('value', max_uploads_per_torrent);
                        }
                        updateMaxUploadsPerTorrentEnabled();

                        // I2P
                        $('i2pEnabledCheckbox').setProperty('checked', pref.i2p_enabled);
                        $('i2pAddress').setProperty('value', pref.i2p_address);
                        $('i2pPort').setProperty('value', pref.i2p_port);
                        $('i2pMixedMode').setProperty('checked', pref.i2p_mixed_mode);
                        updateI2PSettingsEnabled();

                        // Proxy Server
                        $('peer_proxy_type_select').setProperty('value', pref.proxy_type);
                        $('peer_proxy_host_text').setProperty('value', pref.proxy_ip);
                        $('peer_proxy_port_value').setProperty('value', pref.proxy_port);
                        $('peer_proxy_auth_checkbox').setProperty('checked', pref.proxy_auth_enabled);
                        $('peer_proxy_username_text').setProperty('value', pref.proxy_username);
                        $('peer_proxy_password_text').setProperty('value', pref.proxy_password);
                        $('proxyHostnameLookupCheckbox').setProperty('checked', pref.proxy_hostname_lookup);
                        $('proxy_bittorrent_checkbox').setProperty('checked', pref.proxy_bittorrent);
                        $('use_peer_proxy_checkbox').setProperty('checked', pref.proxy_peer_connections);
                        $('proxy_rss_checkbox').setProperty('checked', pref.proxy_rss);
                        $('proxy_misc_checkbox').setProperty('checked', pref.proxy_misc);
                        updatePeerProxySettings();

                        // IP Filtering
                        $('ipfilter_text_checkbox').setProperty('checked', pref.ip_filter_enabled);
                        $('ipfilter_text').setProperty('value', pref.ip_filter_path);
                        $('ipfilter_trackers_checkbox').setProperty('checked', pref.ip_filter_trackers);
                        $('banned_IPs_textarea').setProperty('value', pref.banned_IPs);
                        updateFilterSettings();

                        // Speed tab
                        // Global Rate Limits
                        $('up_limit_value').setProperty('value', (pref.up_limit.toInt() / 1024));
                        $('dl_limit_value').setProperty('value', (pref.dl_limit.toInt() / 1024));
                        // Alternative Global Rate Limits
                        $('alt_up_limit_value').setProperty('value', (pref.alt_up_limit.toInt() / 1024));
                        $('alt_dl_limit_value').setProperty('value', (pref.alt_dl_limit.toInt() / 1024));

                        $('enable_protocol_combobox').setProperty('value', pref.bittorrent_protocol);
                        $('limit_utp_rate_checkbox').setProperty('checked', pref.limit_utp_rate);
                        $('limit_tcp_overhead_checkbox').setProperty('checked', pref.limit_tcp_overhead);
                        $('limit_lan_peers_checkbox').setProperty('checked', pref.limit_lan_peers);

                        // Scheduling
                        $('limitSchedulingCheckbox').setProperty('checked', pref.scheduler_enabled);
                        $('schedule_from_hour').setProperty('value', time_padding(pref.schedule_from_hour));
                        $('schedule_from_min').setProperty('value', time_padding(pref.schedule_from_min));
                        $('schedule_to_hour').setProperty('value', time_padding(pref.schedule_to_hour));
                        $('schedule_to_min').setProperty('value', time_padding(pref.schedule_to_min));
                        $('schedule_freq_select').setProperty('value', pref.scheduler_days);
                        updateSchedulingEnabled();

                        // Bittorrent tab
                        // Privacy
                        $('dht_checkbox').setProperty('checked', pref.dht);
                        $('pex_checkbox').setProperty('checked', pref.pex);
                        $('lsd_checkbox').setProperty('checked', pref.lsd);
                        const encryption = pref.encryption.toInt();
                        $('encryption_select').getChildren('option')[encryption].setAttribute('selected', '');
                        $('anonymous_mode_checkbox').setProperty('checked', pref.anonymous_mode);

                        $('maxActiveCheckingTorrents').setProperty('value', pref.max_active_checking_torrents);

                        // Torrent Queueing
                        $('queueing_checkbox').setProperty('checked', pref.queueing_enabled);
                        $('max_active_dl_value').setProperty('value', pref.max_active_downloads.toInt());
                        $('max_active_up_value').setProperty('value', pref.max_active_uploads.toInt());
                        $('max_active_to_value').setProperty('value', pref.max_active_torrents.toInt());
                        $('dont_count_slow_torrents_checkbox').setProperty('checked', pref.dont_count_slow_torrents);
                        $('dl_rate_threshold').setProperty('value', pref.slow_torrent_dl_rate_threshold.toInt());
                        $('ul_rate_threshold').setProperty('value', pref.slow_torrent_ul_rate_threshold.toInt());
                        $('torrent_inactive_timer').setProperty('value', pref.slow_torrent_inactive_timer.toInt());
                        updateQueueingSystem();

                        // Share Limiting
                        $('max_ratio_checkbox').setProperty('checked', pref.max_ratio_enabled);
                        $('max_ratio_value').setProperty('value', (pref.max_ratio_enabled ? pref.max_ratio : 1));
                        $('max_seeding_time_checkbox').setProperty('checked', pref.max_seeding_time_enabled);
                        $('max_seeding_time_value').setProperty('value', (pref.max_seeding_time_enabled ? pref.max_seeding_time.toInt() : 1440));
                        $('max_inactive_seeding_time_checkbox').setProperty('checked', pref.max_inactive_seeding_time_enabled);
                        $('max_inactive_seeding_time_value').setProperty('value', (pref.max_inactive_seeding_time_enabled ? pref.max_inactive_seeding_time.toInt() : 1440));
                        let maxRatioAct = 0;
                        switch (pref.max_ratio_act.toInt()) {
                            case 0: // Pause
                            default:
                                maxRatioAct = 0;
                                break;
                            case 1: // Remove
                                maxRatioAct = 1;
                                break;
                            case 2: // Enable super seeding
                                maxRatioAct = 3;
                                break;
                            case 3: // Remove torrent and files
                                maxRatioAct = 2;
                                break;
                        }
                        $('max_ratio_act').getChildren('option')[maxRatioAct].setAttribute('selected', '');
                        updateMaxRatioTimeEnabled();

                        // Add trackers
                        $('add_trackers_checkbox').setProperty('checked', pref.add_trackers_enabled);
                        $('add_trackers_textarea').setProperty('value', pref.add_trackers);
                        updateAddTrackersEnabled();

                        // RSS Tab
                        $('enable_fetching_rss_feeds_checkbox').setProperty('checked', pref.rss_processing_enabled);
                        $('feed_refresh_interval').setProperty('value', pref.rss_refresh_interval);
                        $('maximum_article_number').setProperty('value', pref.rss_max_articles_per_feed);
                        $('enable_auto_downloading_rss_torrents_checkbox').setProperty('checked', pref.rss_auto_downloading_enabled);
                        $('downlock_repack_proper_episodes').setProperty('checked', pref.rss_download_repack_proper_episodes);
                        $('rss_filter_textarea').setProperty('value', pref.rss_smart_episode_filters);

                        // Web UI tab
                        // Language
                        updateWebuiLocaleSelect(pref.locale);
                        $('performanceWarning').setProperty('checked', pref.performance_warning);

                        // HTTP Server
                        $('webui_domain_textarea').setProperty('value', pref.web_ui_domain_list);
                        $('webui_address_value').setProperty('value', pref.web_ui_address);
                        $('webui_port_value').setProperty('value', pref.web_ui_port);
                        $('webui_upnp_checkbox').setProperty('checked', pref.web_ui_upnp);
                        $('use_https_checkbox').setProperty('checked', pref.use_https);
                        $('ssl_cert_text').setProperty('value', pref.web_ui_https_cert_path);
                        $('ssl_key_text').setProperty('value', pref.web_ui_https_key_path);
                        updateHttpsSettings();

                        // Authentication
                        $('webui_username_text').setProperty('value', pref.web_ui_username);
                        $('bypass_local_auth_checkbox').setProperty('checked', pref.bypass_local_auth);
                        $('bypass_auth_subnet_whitelist_checkbox').setProperty('checked', pref.bypass_auth_subnet_whitelist_enabled);
                        $('bypass_auth_subnet_whitelist_textarea').setProperty('value', pref.bypass_auth_subnet_whitelist);
                        updateBypasssAuthSettings();
                        $('webUIMaxAuthFailCountInput').setProperty('value', pref.web_ui_max_auth_fail_count.toInt());
                        $('webUIBanDurationInput').setProperty('value', pref.web_ui_ban_duration.toInt());
                        $('webUISessionTimeoutInput').setProperty('value', pref.web_ui_session_timeout.toInt());

                        // Use alternative Web UI
                        $('use_alt_webui_checkbox').setProperty('checked', pref.alternative_webui_enabled);
                        $('webui_files_location_textarea').setProperty('value', pref.alternative_webui_path);
                        updateAlternativeWebUISettings();

                        // Security
                        $('clickjacking_protection_checkbox').setProperty('checked', pref.web_ui_clickjacking_protection_enabled);
                        $('csrf_protection_checkbox').setProperty('checked', pref.web_ui_csrf_protection_enabled);
                        $('secureCookieCheckbox').setProperty('checked', pref.web_ui_secure_cookie_enabled);
                        $('host_header_validation_checkbox').setProperty('checked', pref.web_ui_host_header_validation_enabled);
                        updateHostHeaderValidationSettings();

                        // Custom HTTP headers
                        $('webUIUseCustomHTTPHeadersCheckbox').setProperty('checked', pref.web_ui_use_custom_http_headers_enabled);
                        $('webUICustomHTTPHeadersTextarea').setProperty('value', pref.web_ui_custom_http_headers);
                        updateWebUICustomHTTPHeadersSettings();

                        // Reverse Proxy
                        $('webUIReverseProxySupportCheckbox').setProperty('checked', pref.web_ui_reverse_proxy_enabled);
                        $('webUIReverseProxiesListTextarea').setProperty('value', pref.web_ui_reverse_proxies_list);
                        updateWebUIReverseProxySettings();

                        // Update my dynamic domain name
                        $('use_dyndns_checkbox').setProperty('checked', pref.dyndns_enabled);
                        $('dyndns_select').setProperty('value', pref.dyndns_service);
                        $('dyndns_domain_text').setProperty('value', pref.dyndns_domain);
                        $('dyndns_username_text').setProperty('value', pref.dyndns_username);
                        $('dyndns_password_text').setProperty('value', pref.dyndns_password);
                        updateDynDnsSettings();

                        // Advanced settings
                        // qBittorrent section
                        $('resumeDataStorageType').setProperty('value', pref.resume_data_storage_type);
                        $('memoryWorkingSetLimit').setProperty('value', pref.memory_working_set_limit);
                        updateNetworkInterfaces(pref.current_network_interface, pref.current_interface_name);
                        updateInterfaceAddresses(pref.current_network_interface, pref.current_interface_address);
                        $('saveResumeDataInterval').setProperty('value', pref.save_resume_data_interval);
                        $('torrentFileSizeLimit').setProperty('value', (pref.torrent_file_size_limit / 1024 / 1024));
                        $('recheckTorrentsOnCompletion').setProperty('checked', pref.recheck_completed_torrents);
                        $('refreshInterval').setProperty('value', pref.refresh_interval);
                        $('resolvePeerCountries').setProperty('checked', pref.resolve_peer_countries);
                        $('reannounceWhenAddressChanged').setProperty('checked', pref.reannounce_when_address_changed);
                        // libtorrent section
                        $('bdecodeDepthLimit').setProperty('value', pref.bdecode_depth_limit);
                        $('bdecodeTokenLimit').setProperty('value', pref.bdecode_token_limit);
                        $('asyncIOThreads').setProperty('value', pref.async_io_threads);
                        $('hashingThreads').setProperty('value', pref.hashing_threads);
                        $('filePoolSize').setProperty('value', pref.file_pool_size);
                        $('outstandMemoryWhenCheckingTorrents').setProperty('value', pref.checking_memory_use);
                        $('diskCache').setProperty('value', pref.disk_cache);
                        $('diskCacheExpiryInterval').setProperty('value', pref.disk_cache_ttl);
                        $('diskQueueSize').setProperty('value', (pref.disk_queue_size / 1024));
                        $('diskIOType').setProperty('value', pref.disk_io_type);
                        $('diskIOReadMode').setProperty('value', pref.disk_io_read_mode);
                        $('diskIOWriteMode').setProperty('value', pref.disk_io_write_mode);
                        $('coalesceReadsAndWrites').setProperty('checked', pref.enable_coalesce_read_write);
                        $('pieceExtentAffinity').setProperty('checked', pref.enable_piece_extent_affinity);
                        $('sendUploadPieceSuggestions').setProperty('checked', pref.enable_upload_suggestions);
                        $('sendBufferWatermark').setProperty('value', pref.send_buffer_watermark);
                        $('sendBufferLowWatermark').setProperty('value', pref.send_buffer_low_watermark);
                        $('sendBufferWatermarkFactor').setProperty('value', pref.send_buffer_watermark_factor);
                        $('connectionSpeed').setProperty('value', pref.connection_speed);
                        $('socketSendBufferSize').setProperty('value', (pref.socket_send_buffer_size / 1024));
                        $('socketReceiveBufferSize').setProperty('value', (pref.socket_receive_buffer_size / 1024));
                        $('socketBacklogSize').setProperty('value', pref.socket_backlog_size);
                        $('outgoingPortsMin').setProperty('value', pref.outgoing_ports_min);
                        $('outgoingPortsMax').setProperty('value', pref.outgoing_ports_max);
                        $('UPnPLeaseDuration').setProperty('value', pref.upnp_lease_duration);
                        $('peerToS').setProperty('value', pref.peer_tos);
                        $('utpTCPMixedModeAlgorithm').setProperty('value', pref.utp_tcp_mixed_mode);
                        $('IDNSupportCheckbox').setProperty('checked', pref.idn_support_enabled);
                        $('allowMultipleConnectionsFromTheSameIPAddress').setProperty('checked', pref.enable_multi_connections_from_same_ip);
                        $('validateHTTPSTrackerCertificate').setProperty('checked', pref.validate_https_tracker_certificate);
                        $('mitigateSSRF').setProperty('checked', pref.ssrf_mitigation);
                        $('blockPeersOnPrivilegedPorts').setProperty('checked', pref.block_peers_on_privileged_ports);
                        $('enableEmbeddedTracker').setProperty('checked', pref.enable_embedded_tracker);
                        $('embeddedTrackerPort').setProperty('value', pref.embedded_tracker_port);
                        $('embeddedTrackerPortForwarding').setProperty('checked', pref.embedded_tracker_port_forwarding);
                        $('uploadSlotsBehavior').setProperty('value', pref.upload_slots_behavior);
                        $('uploadChokingAlgorithm').setProperty('value', pref.upload_choking_algorithm);
                        $('announceAllTrackers').setProperty('checked', pref.announce_to_all_trackers);
                        $('announceAllTiers').setProperty('checked', pref.announce_to_all_tiers);
                        $('announceIP').setProperty('value', pref.announce_ip);
                        $('maxConcurrentHTTPAnnounces').setProperty('value', pref.max_concurrent_http_announces);
                        $('stopTrackerTimeout').setProperty('value', pref.stop_tracker_timeout);
                        $('peerTurnover').setProperty('value', pref.peer_turnover);
                        $('peerTurnoverCutoff').setProperty('value', pref.peer_turnover_cutoff);
                        $('peerTurnoverInterval').setProperty('value', pref.peer_turnover_interval);
                        $('requestQueueSize').setProperty('value', pref.request_queue_size);
                        $('i2pInboundQuantity').setProperty('value', pref.i2p_inbound_quantity);
                        $('i2pOutboundQuantity').setProperty('value', pref.i2p_outbound_quantity);
                        $('i2pInboundLength').setProperty('value', pref.i2p_inbound_length);
                        $('i2pOutboundLength').setProperty('value', pref.i2p_outbound_length);
                    }
                }
            }).send();
        };

        const applyPreferences = function() {
            const settings = new Hash();
            // Validate form data

            // Behavior tab
            settings.set('file_log_enabled', $('filelog_checkbox').getProperty('checked'));
            settings.set('file_log_path', $('filelog_save_path_input').getProperty('value'));
            settings.set('file_log_backup_enabled', $('filelog_backup_checkbox').getProperty('checked'));
            settings.set('file_log_max_size', $('filelog_max_size_input').getProperty('value'));
            settings.set('file_log_delete_old', $('filelog_delete_old_checkbox').getProperty('checked'));
            settings.set('file_log_age', $('filelog_age_input').getProperty('value'));
            settings.set('file_log_age_type', $('filelog_age_type_select').getProperty('value'));

            // Downloads tab
            // When adding a torrent
            settings.set('torrent_content_layout', $('contentlayout_select').getSelected()[0].getProperty('value'));
            settings.set('add_to_top_of_queue', $('addToTopOfQueueCheckbox').getProperty('checked'));
            settings.set('start_paused_enabled', $('dontstartdownloads_checkbox').getProperty('checked'));
            settings.set('torrent_stop_condition', $('stopConditionSelect').getSelected()[0].getProperty('value'));
            settings.set('auto_delete_mode', $('deletetorrentfileafter_checkbox').getProperty('checked'));

            settings.set('preallocate_all', $('preallocateall_checkbox').getProperty('checked'));
            settings.set('incomplete_files_ext', $('appendext_checkbox').getProperty('checked'));

            // Saving Management
            settings.set('auto_tmm_enabled', $('default_tmm_combobox').getProperty('value'));
            settings.set('torrent_changed_tmm_enabled', $('torrent_changed_tmm_combobox').getProperty('value'));
            settings.set('save_path_changed_tmm_enabled', $('save_path_changed_tmm_combobox').getProperty('value'));
            settings.set('category_changed_tmm_enabled', $('category_changed_tmm_combobox').getProperty('value'));
            settings.set('use_subcategories', $('use_subcategories_checkbox').getProperty('checked'));
            settings.set('save_path', $('savepath_text').getProperty('value'));
            settings.set('temp_path_enabled', $('temppath_checkbox').getProperty('checked'));
            settings.set('temp_path', $('temppath_text').getProperty('value'));
            if ($('exportdir_checkbox').getProperty('checked'))
                settings.set('export_dir', $('exportdir_text').getProperty('value'));
            else
                settings.set('export_dir', '');
            if ($('exportdirfin_checkbox').getProperty('checked'))
                settings.set('export_dir_fin', $('exportdirfin_text').getProperty('value'));
            else
                settings.set('export_dir_fin', '');

            // Automatically add torrents from
            settings.set('scan_dirs', getWatchedFolders());

            // Excluded file names
            settings.set('excluded_file_names_enabled', $('excludedFileNamesCheckbox').getProperty('checked'));
            settings.set('excluded_file_names', $('excludedFileNamesTextarea').getProperty('value'));

            // Email notification upon download completion
            settings.set('mail_notification_enabled', $('mail_notification_checkbox').getProperty('checked'));
            settings.set('mail_notification_sender', $('src_email_txt').getProperty('value'));
            settings.set('mail_notification_email', $('dest_email_txt').getProperty('value'));
            settings.set('mail_notification_smtp', $('smtp_server_txt').getProperty('value'));
            settings.set('mail_notification_ssl_enabled', $('mail_ssl_checkbox').getProperty('checked'));
            settings.set('mail_notification_auth_enabled', $('mail_auth_checkbox').getProperty('checked'));
            settings.set('mail_notification_username', $('mail_username_text').getProperty('value'));
            settings.set('mail_notification_password', $('mail_password_text').getProperty('value'));

            // Run an external program on torrent added
            settings.set('autorun_on_torrent_added_enabled', $('autorunOnTorrentAddedCheckbox').getProperty('checked'));
            settings.set('autorun_on_torrent_added_program', $('autorunOnTorrentAddedProgram').getProperty('value'));
            // Run an external program on torrent finished
            settings.set('autorun_enabled', $('autorun_checkbox').getProperty('checked'));
            settings.set('autorun_program', $('autorunProg_txt').getProperty('value'));

            // Connection tab
            // Listening Port
            const elements = document.querySelectorAll('.port');
            let ports = {};
            let portsEnabled = {};
            Array.from(elements).forEach((e, i) => {
                const iface = e.dataset.iface;
                const enabled = document.getElementById(`port_enabled_${iface}`).getProperty('checked');
                portsEnabled[iface] = enabled;
                const value = parseInt(document.getElementById(`port_value_${iface}`).getProperty('value')) || 0;
                ports[iface] = value;
            });

            settings.set('ports', ports);
            settings.set('portsEnabled', portsEnabled);

            // Since this patch is purpose-built for VPNs, never enable upnp
            settings.set('upnp', false);

            // Connections Limits
            let max_connec = -1;
            if ($('max_connec_checkbox').getProperty('checked')) {
                max_connec = $('max_connec_value').getProperty('value').toInt();
                if (isNaN(max_connec) || max_connec <= 0) {
                    alert("QBT_TR(Maximum number of connections limit must be greater than 0 or disabled.)QBT_TR[CONTEXT=HttpServer]");
                    return;
                }
            }
            settings.set('max_connec', max_connec);
            let max_connec_per_torrent = -1;
            if ($('max_connec_per_torrent_checkbox').getProperty('checked')) {
                max_connec_per_torrent = $('max_connec_per_torrent_value').getProperty('value').toInt();
                if (isNaN(max_connec_per_torrent) || max_connec_per_torrent <= 0) {
                    alert("QBT_TR(Maximum number of connections per torrent limit must be greater than 0 or disabled.)QBT_TR[CONTEXT=HttpServer]");
                    return;
                }
            }
            settings.set('max_connec_per_torrent', max_connec_per_torrent);
            let max_uploads = -1;
            if ($('max_uploads_checkbox').getProperty('checked')) {
                max_uploads = $('max_uploads_value').getProperty('value').toInt();
                if (isNaN(max_uploads) || max_uploads <= 0) {
                    alert("QBT_TR(Global number of upload slots limit must be greater than 0 or disabled.)QBT_TR[CONTEXT=HttpServer]");
                    return;
                }
            }
            settings.set('max_uploads', max_uploads);
            let max_uploads_per_torrent = -1;
            if ($('max_uploads_per_torrent_checkbox').getProperty('checked')) {
                max_uploads_per_torrent = $('max_uploads_per_torrent_value').getProperty('value').toInt();
                if (isNaN(max_uploads_per_torrent) || max_uploads_per_torrent <= 0) {
                    alert("QBT_TR(Maximum number of upload slots per torrent limit must be greater than 0 or disabled.)QBT_TR[CONTEXT=HttpServer]");
                    return;
                }
            }
            settings.set('max_uploads_per_torrent', max_uploads_per_torrent);

            // I2P
            settings.set('i2p_enabled', $('i2pEnabledCheckbox').getProperty('checked'));
            settings.set('i2p_address', $('i2pAddress').getProperty('value'));
            settings.set('i2p_port', $('i2pPort').getProperty('value').toInt());
            settings.set('i2p_mixed_mode', $('i2pMixedMode').getProperty('checked'));

            // Proxy Server
            settings.set('proxy_type', $('peer_proxy_type_select').getProperty('value'));
            settings.set('proxy_ip', $('peer_proxy_host_text').getProperty('value'));
            settings.set('proxy_port', $('peer_proxy_port_value').getProperty('value').toInt());
            settings.set('proxy_auth_enabled', $('peer_proxy_auth_checkbox').getProperty('checked'));
            settings.set('proxy_username', $('peer_proxy_username_text').getProperty('value'));
            settings.set('proxy_password', $('peer_proxy_password_text').getProperty('value'));
            settings.set('proxy_hostname_lookup', $('proxyHostnameLookupCheckbox').getProperty('checked'));
            settings.set('proxy_bittorrent', $('proxy_bittorrent_checkbox').getProperty('checked'));
            settings.set('proxy_peer_connections', $('use_peer_proxy_checkbox').getProperty('checked'));
            settings.set('proxy_rss', $('proxy_rss_checkbox').getProperty('checked'));
            settings.set('proxy_misc', $('proxy_misc_checkbox').getProperty('checked'));

            // IP Filtering
            settings.set('ip_filter_enabled', $('ipfilter_text_checkbox').getProperty('checked'));
            settings.set('ip_filter_path', $('ipfilter_text').getProperty('value'));
            settings.set('ip_filter_trackers', $('ipfilter_trackers_checkbox').getProperty('checked'));
            settings.set('banned_IPs', $('banned_IPs_textarea').getProperty('value'));

            // Speed tab
            // Global Rate Limits
            const up_limit = $('up_limit_value').getProperty('value').toInt() * 1024;
            if (isNaN(up_limit) || up_limit < 0) {
                alert("QBT_TR(Global upload rate limit must be greater than 0 or disabled.)QBT_TR[CONTEXT=HttpServer]");
                return;
            }
            settings.set('up_limit', up_limit);

            const dl_limit = $('dl_limit_value').getProperty('value').toInt() * 1024;
            if (isNaN(dl_limit) || dl_limit < 0) {
                alert("QBT_TR(Global download rate limit must be greater than 0 or disabled.)QBT_TR[CONTEXT=HttpServer]");
                return;
            }
            settings.set('dl_limit', dl_limit);

            // Alternative Global Rate Limits
            const alt_up_limit = $('alt_up_limit_value').getProperty('value').toInt() * 1024;
            if (isNaN(alt_up_limit) || alt_up_limit < 0) {
                alert("QBT_TR(Alternative upload rate limit must be greater than 0 or disabled.)QBT_TR[CONTEXT=HttpServer]");
                return;
            }
            settings.set('alt_up_limit', alt_up_limit);

            const alt_dl_limit = $('alt_dl_limit_value').getProperty('value').toInt() * 1024;
            if (isNaN(alt_dl_limit) || alt_dl_limit < 0) {
                alert("QBT_TR(Alternative download rate limit must be greater than 0 or disabled.)QBT_TR[CONTEXT=HttpServer]");
                return;
            }
            settings.set('alt_dl_limit', alt_dl_limit);

            settings.set('bittorrent_protocol', $('enable_protocol_combobox').getProperty('value'));
            settings.set('limit_utp_rate', $('limit_utp_rate_checkbox').getProperty('checked'));
            settings.set('limit_tcp_overhead', $('limit_tcp_overhead_checkbox').getProperty('checked'));
            settings.set('limit_lan_peers', $('limit_lan_peers_checkbox').getProperty('checked'));

            // Scheduler
            const scheduling_enabled = $('limitSchedulingCheckbox').getProperty('checked');
            settings.set('scheduler_enabled', scheduling_enabled);
            if (scheduling_enabled) {
                settings.set('schedule_from_hour', $('schedule_from_hour').getProperty('value').toInt());
                settings.set('schedule_from_min', $('schedule_from_min').getProperty('value').toInt());
                settings.set('schedule_to_hour', $('schedule_to_hour').getProperty('value').toInt());
                settings.set('schedule_to_min', $('schedule_to_min').getProperty('value').toInt());
                settings.set('scheduler_days', $('schedule_freq_select').getProperty('value').toInt());
            }

            // Bittorrent tab
            // Privacy
            settings.set('dht', $('dht_checkbox').getProperty('checked'));
            settings.set('pex', $('pex_checkbox').getProperty('checked'));
            settings.set('lsd', $('lsd_checkbox').getProperty('checked'));
            settings.set('encryption', $('encryption_select').getSelected()[0].getProperty('value'));
            settings.set('anonymous_mode', $('anonymous_mode_checkbox').getProperty('checked'));

            settings.set('max_active_checking_torrents', $('maxActiveCheckingTorrents').getProperty('value'));

            // Torrent Queueing
            settings.set('queueing_enabled', $('queueing_checkbox').getProperty('checked'));
            if ($('queueing_checkbox').getProperty('checked')) {
                const max_active_downloads = $('max_active_dl_value').getProperty('value').toInt();
                if (isNaN(max_active_downloads) || max_active_downloads < -1) {
                    alert("QBT_TR(Maximum active downloads must be greater than -1.)QBT_TR[CONTEXT=HttpServer]");
                    return;
                }
                settings.set('max_active_downloads', max_active_downloads);
                const max_active_uploads = $('max_active_up_value').getProperty('value').toInt();
                if (isNaN(max_active_uploads) || max_active_uploads < -1) {
                    alert("QBT_TR(Maximum active uploads must be greater than -1.)QBT_TR[CONTEXT=HttpServer]");
                    return;
                }
                settings.set('max_active_uploads', max_active_uploads);
                const max_active_torrents = $('max_active_to_value').getProperty('value').toInt();
                if (isNaN(max_active_torrents) || max_active_torrents < -1) {
                    alert("QBT_TR(Maximum active torrents must be greater than -1.)QBT_TR[CONTEXT=HttpServer]");
                    return;
                }
                settings.set('max_active_torrents', max_active_torrents);
                settings.set('dont_count_slow_torrents', $('dont_count_slow_torrents_checkbox').getProperty('checked'));
                const dl_rate_threshold = $('dl_rate_threshold').getProperty('value').toInt();
                if (isNaN(dl_rate_threshold) || (dl_rate_threshold < 1)) {
                    alert("QBT_TR(Download rate threshold must be greater than 0.)QBT_TR[CONTEXT=HttpServer]");
                    return;
                }
                settings.set('slow_torrent_dl_rate_threshold', dl_rate_threshold);
                const ul_rate_threshold = $('ul_rate_threshold').getProperty('value').toInt();
                if (isNaN(ul_rate_threshold) || (ul_rate_threshold < 1)) {
                    alert("QBT_TR(Upload rate threshold must be greater than 0.)QBT_TR[CONTEXT=HttpServer]");
                    return;
                }
                settings.set('slow_torrent_ul_rate_threshold', ul_rate_threshold);
                const torrent_inactive_timer = $('torrent_inactive_timer').getProperty('value').toInt();
                if (isNaN(torrent_inactive_timer) || (torrent_inactive_timer < 1)) {
                    alert("QBT_TR(Torrent inactivity timer must be greater than 0.)QBT_TR[CONTEXT=HttpServer]");
                    return;
                }
                settings.set('slow_torrent_inactive_timer', torrent_inactive_timer);
            }

            // Share Ratio Limiting
            let max_ratio = -1;
            if ($('max_ratio_checkbox').getProperty('checked')) {
                max_ratio = $('max_ratio_value').getProperty('value').toFloat();
                if (isNaN(max_ratio) || (max_ratio < 0) || (max_ratio > 9998)) {
                    alert("QBT_TR(Share ratio limit must be between 0 and 9998.)QBT_TR[CONTEXT=HttpServer]");
                    return;
                }
            }
            settings.set('max_ratio_enabled', $('max_ratio_checkbox').getProperty('checked'));
            settings.set('max_ratio', max_ratio);

            let max_seeding_time = -1;
            if ($('max_seeding_time_checkbox').getProperty('checked')) {
                max_seeding_time = $('max_seeding_time_value').getProperty('value').toInt();
                if (isNaN(max_seeding_time) || (max_seeding_time < 0) || (max_seeding_time > 525600)) {
                    alert("QBT_TR(Seeding time limit must be between 0 and 525600 minutes.)QBT_TR[CONTEXT=HttpServer]");
                    return;
                }
            }
            settings.set('max_seeding_time_enabled', $('max_seeding_time_checkbox').getProperty('checked'));
            settings.set('max_seeding_time', max_seeding_time);
            settings.set('max_ratio_act', $('max_ratio_act').getProperty('value').toInt());

            let max_inactive_seeding_time = -1;
            if ($('max_inactive_seeding_time_checkbox').getProperty('checked')) {
                max_inactive_seeding_time = $('max_inactive_seeding_time_value').getProperty('value').toInt();
                if (isNaN(max_inactive_seeding_time) || (max_inactive_seeding_time < 0) || (max_inactive_seeding_time > 525600)) {
                    alert("QBT_TR(Seeding time limit must be between 0 and 525600 minutes.)QBT_TR[CONTEXT=HttpServer]");
                    return;
                }
            }
            settings.set('max_inactive_seeding_time_enabled', $('max_inactive_seeding_time_checkbox').getProperty('checked'));
            settings.set('max_inactive_seeding_time', max_inactive_seeding_time);
            settings.set('max_ratio_act', $('max_ratio_act').getProperty('value').toInt());

            // Add trackers
            settings.set('add_trackers_enabled', $('add_trackers_checkbox').getProperty('checked'));
            settings.set('add_trackers', $('add_trackers_textarea').getProperty('value'));

            // RSS Tab
            settings.set('rss_processing_enabled', $('enable_fetching_rss_feeds_checkbox').getProperty('checked'));
            settings.set('rss_refresh_interval', $('feed_refresh_interval').getProperty('value'));
            settings.set('rss_max_articles_per_feed', $('maximum_article_number').getProperty('value'));
            settings.set('rss_auto_downloading_enabled', $('enable_auto_downloading_rss_torrents_checkbox').getProperty('checked'));
            settings.set('rss_download_repack_proper_episodes', $('downlock_repack_proper_episodes').getProperty('checked'));
            settings.set('rss_smart_episode_filters', $('rss_filter_textarea').getProperty('value'));

            // Web UI tab
            // Language
            settings.set('locale', $('locale_select').getProperty('value'));
            settings.set('performance_warning', $('performanceWarning').getProperty('checked'));

            // HTTP Server
            settings.set('web_ui_domain_list', $('webui_domain_textarea').getProperty('value'));
            const web_ui_address = $('webui_address_value').getProperty('value').toString();
            const web_ui_port = $('webui_port_value').getProperty('value').toInt();
            if (isNaN(web_ui_port) || web_ui_port < 1 || web_ui_port > 65535) {
                alert("QBT_TR(The port used for the Web UI must be between 1 and 65535.)QBT_TR[CONTEXT=HttpServer]");
                return;
            }
            settings.set('web_ui_address', web_ui_address);
            settings.set('web_ui_port', web_ui_port);
            settings.set('web_ui_upnp', $('webui_upnp_checkbox').getProperty('checked'));

            const useHTTPS = $('use_https_checkbox').getProperty('checked');
            settings.set('use_https', useHTTPS);

            const httpsCertificate = $('ssl_cert_text').getProperty('value');
            settings.set('web_ui_https_cert_path', httpsCertificate);
            if (useHTTPS && (httpsCertificate.length === 0)) {
                alert("QBT_TR(HTTPS certificate should not be empty)QBT_TR[CONTEXT=OptionsDialog]");
                return;
            }

            const httpsKey = $('ssl_key_text').getProperty('value');
            settings.set('web_ui_https_key_path', httpsKey);
            if (useHTTPS && (httpsKey.length === 0)) {
                alert("QBT_TR(HTTPS key should not be empty)QBT_TR[CONTEXT=OptionsDialog]");
                return;
            }

            // Authentication
            const web_ui_username = $('webui_username_text').getProperty('value');
            if (web_ui_username.length < 3) {
                alert("QBT_TR(The Web UI username must be at least 3 characters long.)QBT_TR[CONTEXT=OptionsDialog]");
                return;
            }
            const web_ui_password = $('webui_password_text').getProperty('value');
            if ((0 < web_ui_password.length) && (web_ui_password.length < 6)) {
                alert("QBT_TR(The Web UI password must be at least 6 characters long.)QBT_TR[CONTEXT=OptionsDialog]");
                return;
            }

            settings.set('web_ui_username', web_ui_username);
            if (web_ui_password.length > 0)
                settings.set('web_ui_password', web_ui_password);
            settings.set('bypass_local_auth', $('bypass_local_auth_checkbox').getProperty('checked'));
            settings.set('bypass_auth_subnet_whitelist_enabled', $('bypass_auth_subnet_whitelist_checkbox').getProperty('checked'));
            settings.set('bypass_auth_subnet_whitelist', $('bypass_auth_subnet_whitelist_textarea').getProperty('value'));
            settings.set('web_ui_max_auth_fail_count', $('webUIMaxAuthFailCountInput').getProperty('value'));
            settings.set('web_ui_ban_duration', $('webUIBanDurationInput').getProperty('value'));
            settings.set('web_ui_session_timeout', $('webUISessionTimeoutInput').getProperty('value'));

            // Use alternative Web UI
            const alternative_webui_enabled = $('use_alt_webui_checkbox').getProperty('checked');
            const webui_files_location_textarea = $('webui_files_location_textarea').getProperty('value');
            if (alternative_webui_enabled && (webui_files_location_textarea.trim() === "")) {
                alert("QBT_TR(The alternative Web UI files location cannot be blank.)QBT_TR[CONTEXT=OptionsDialog]");
                return;
            }
            settings.set('alternative_webui_enabled', alternative_webui_enabled);
            settings.set('alternative_webui_path', webui_files_location_textarea);

            // Security
            settings.set('web_ui_clickjacking_protection_enabled', $('clickjacking_protection_checkbox').getProperty('checked'));
            settings.set('web_ui_csrf_protection_enabled', $('csrf_protection_checkbox').getProperty('checked'));
            settings.set('web_ui_secure_cookie_enabled', $('secureCookieCheckbox').getProperty('checked'));
            settings.set('web_ui_host_header_validation_enabled', $('host_header_validation_checkbox').getProperty('checked'));

            // Custom HTTP headers
            settings.set('web_ui_use_custom_http_headers_enabled', $('webUIUseCustomHTTPHeadersCheckbox').getProperty('checked'));
            settings.set('web_ui_custom_http_headers', $('webUICustomHTTPHeadersTextarea').getProperty('value'));

            // Reverse Proxy
            settings.set('web_ui_reverse_proxy_enabled', $('webUIReverseProxySupportCheckbox').getProperty('checked'));
            settings.set('web_ui_reverse_proxies_list', $('webUIReverseProxiesListTextarea').getProperty('value'));

            // Update my dynamic domain name
            settings.set('dyndns_enabled', $('use_dyndns_checkbox').getProperty('checked'));
            settings.set('dyndns_service', $('dyndns_select').getProperty('value'));
            settings.set('dyndns_domain', $('dyndns_domain_text').getProperty('value'));
            settings.set('dyndns_username', $('dyndns_username_text').getProperty('value'));
            settings.set('dyndns_password', $('dyndns_password_text').getProperty('value'));

            // Update advanced settings
            // qBittorrent section
            settings.set('resume_data_storage_type', $('resumeDataStorageType').getProperty('value'));
            settings.set('memory_working_set_limit', $('memoryWorkingSetLimit').getProperty('value'));
            settings.set('current_network_interface', $('networkInterface').getProperty('value'));
            settings.set('current_interface_address', $('optionalIPAddressToBind').getProperty('value'));
            settings.set('save_resume_data_interval', $('saveResumeDataInterval').getProperty('value'));
            settings.set('torrent_file_size_limit', ($('torrentFileSizeLimit').getProperty('value') * 1024 * 1024));
            settings.set('recheck_completed_torrents', $('recheckTorrentsOnCompletion').getProperty('checked'));
            settings.set('refresh_interval', $('refreshInterval').getProperty('value'));
            settings.set('resolve_peer_countries', $('resolvePeerCountries').getProperty('checked'));
            settings.set('reannounce_when_address_changed', $('reannounceWhenAddressChanged').getProperty('checked'));

            // libtorrent section
            settings.set('bdecode_depth_limit', $('bdecodeDepthLimit').getProperty('value'));
            settings.set('bdecode_token_limit', $('bdecodeTokenLimit').getProperty('value'));
            settings.set('async_io_threads', $('asyncIOThreads').getProperty('value'));
            settings.set('hashing_threads', $('hashingThreads').getProperty('value'));
            settings.set('file_pool_size', $('filePoolSize').getProperty('value'));
            settings.set('checking_memory_use', $('outstandMemoryWhenCheckingTorrents').getProperty('value'));
            settings.set('disk_cache', $('diskCache').getProperty('value'));
            settings.set('disk_cache_ttl', $('diskCacheExpiryInterval').getProperty('value'));
            settings.set('disk_queue_size', ($('diskQueueSize').getProperty('value') * 1024));
            settings.set('disk_io_type', $('diskIOType').getProperty('value'));
            settings.set('disk_io_read_mode', $('diskIOReadMode').getProperty('value'));
            settings.set('disk_io_write_mode', $('diskIOWriteMode').getProperty('value'));
            settings.set('enable_coalesce_read_write', $('coalesceReadsAndWrites').getProperty('checked'));
            settings.set('enable_piece_extent_affinity', $('pieceExtentAffinity').getProperty('checked'));
            settings.set('enable_upload_suggestions', $('sendUploadPieceSuggestions').getProperty('checked'));
            settings.set('send_buffer_watermark', $('sendBufferWatermark').getProperty('value'));
            settings.set('send_buffer_low_watermark', $('sendBufferLowWatermark').getProperty('value'));
            settings.set('send_buffer_watermark_factor', $('sendBufferWatermarkFactor').getProperty('value'));
            settings.set('connection_speed', $('connectionSpeed').getProperty('value'));
            settings.set('socket_send_buffer_size', ($('socketSendBufferSize').getProperty('value') * 1024));
            settings.set('socket_receive_buffer_size', ($('socketReceiveBufferSize').getProperty('value') * 1024));
            settings.set('socket_backlog_size', $('socketBacklogSize').getProperty('value'));
            settings.set('outgoing_ports_min', $('outgoingPortsMin').getProperty('value'));
            settings.set('outgoing_ports_max', $('outgoingPortsMax').getProperty('value'));
            settings.set('upnp_lease_duration', $('UPnPLeaseDuration').getProperty('value'));
            settings.set('peer_tos', $('peerToS').getProperty('value'));
            settings.set('utp_tcp_mixed_mode', $('utpTCPMixedModeAlgorithm').getProperty('value'));
            settings.set('idn_support_enabled', $('IDNSupportCheckbox').getProperty('checked'));
            settings.set('enable_multi_connections_from_same_ip', $('allowMultipleConnectionsFromTheSameIPAddress').getProperty('checked'));
            settings.set('validate_https_tracker_certificate', $('validateHTTPSTrackerCertificate').getProperty('checked'));
            settings.set('ssrf_mitigation', $('mitigateSSRF').getProperty('checked'));
            settings.set('block_peers_on_privileged_ports', $('blockPeersOnPrivilegedPorts').getProperty('checked'));
            settings.set('enable_embedded_tracker', $('enableEmbeddedTracker').getProperty('checked'));
            settings.set('embedded_tracker_port', $('embeddedTrackerPort').getProperty('value'));
            settings.set('embedded_tracker_port_forwarding', $('embeddedTrackerPortForwarding').getProperty('checked'));
            settings.set('upload_slots_behavior', $('uploadSlotsBehavior').getProperty('value'));
            settings.set('upload_choking_algorithm', $('uploadChokingAlgorithm').getProperty('value'));
            settings.set('announce_to_all_trackers', $('announceAllTrackers').getProperty('checked'));
            settings.set('announce_to_all_tiers', $('announceAllTiers').getProperty('checked'));
            settings.set('announce_ip', $('announceIP').getProperty('value'));
            settings.set('max_concurrent_http_announces', $('maxConcurrentHTTPAnnounces').getProperty('value'));
            settings.set('stop_tracker_timeout', $('stopTrackerTimeout').getProperty('value'));
            settings.set('peer_turnover', $('peerTurnover').getProperty('value'));
            settings.set('peer_turnover_cutoff', $('peerTurnoverCutoff').getProperty('value'));
            settings.set('peer_turnover_interval', $('peerTurnoverInterval').getProperty('value'));
            settings.set('request_queue_size', $('requestQueueSize').getProperty('value'));
            settings.set('i2p_inbound_quantity', $('i2pInboundQuantity').getProperty('value'));
            settings.set('i2p_outbound_quantity', $('i2pOutboundQuantity').getProperty('value'));
            settings.set('i2p_inbound_length', $('i2pInboundLength').getProperty('value'));
            settings.set('i2p_outbound_length', $('i2pOutboundLength').getProperty('value'));

            // Send it to qBT
            const json_str = JSON.encode(settings);

            new Request({
                url: 'api/v2/app/setPreferences',
                method: 'post',
                data: {
                    'json': json_str,
                },
                onFailure: function() {
                    alert("QBT_TR(Unable to save program preferences, qBittorrent is probably unreachable.)QBT_TR[CONTEXT=HttpServer]");
                    window.parent.closeWindows();
                },
                onSuccess: function() {
                    // Close window
                    window.parent.location.reload();
                    window.parent.closeWindows();
                }
            }).send();
        };

        $('networkInterface').addEvent('change', function() {
            updateInterfaceAddresses($(this).getProperty('value'), '');
        });

        loadPreferences();

        return exports();
    })();

    Object.freeze(window.qBittorrent.Preferences);
</script><|MERGE_RESOLUTION|>--- conflicted
+++ resolved
@@ -307,19 +307,7 @@
     <!-- Tried to keep the same strings, so nothing needs to be re-translated -->
     <fieldset class="settings">
         <legend>QBT_TR(Listening Port)QBT_TR[CONTEXT=OptionsDialog]</legend>
-<<<<<<< HEAD
-        <div class="formRow">
-            <label for="port_value">QBT_TR(Port used for incoming connections:)QBT_TR[CONTEXT=OptionsDialog]</label>
-            <input type="text" id="port_value" style="width: 4em;" title="QBT_TR(Set to 0 to let your system pick an unused port)QBT_TR[CONTEXT=OptionsDialog]" />
-            <button type="button" style="margin-left: 1em;" onclick="qBittorrent.Preferences.generateRandomPort();">QBT_TR(Random)QBT_TR[CONTEXT=OptionsDialog]</button>
-        </div>
-        <div class="formRow">
-            <input type="checkbox" id="upnp_checkbox" />
-            <label for="upnp_checkbox">QBT_TR(Use UPnP / NAT-PMP port forwarding from my router)QBT_TR[CONTEXT=OptionsDialog]</label>
-        </div>
-=======
         <table id="listenPorts"></table>
->>>>>>> 3338aa40
     </fieldset>
 
     <fieldset class="settings">
