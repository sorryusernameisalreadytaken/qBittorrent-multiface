/*
 * Bittorrent Client using Qt and libtorrent.
 * Copyright (C) 2015-2023  Vladimir Golovnev <glassez@yandex.ru>
 * Copyright (C) 2006  Christophe Dumez <chris@qbittorrent.org>
 *
 * This program is free software; you can redistribute it and/or
 * modify it under the terms of the GNU General Public License
 * as published by the Free Software Foundation; either version 2
 * of the License, or (at your option) any later version.
 *
 * This program is distributed in the hope that it will be useful,
 * but WITHOUT ANY WARRANTY; without even the implied warranty of
 * MERCHANTABILITY or FITNESS FOR A PARTICULAR PURPOSE.  See the
 * GNU General Public License for more details.
 *
 * You should have received a copy of the GNU General Public License
 * along with this program; if not, write to the Free Software
 * Foundation, Inc., 51 Franklin Street, Fifth Floor, Boston, MA  02110-1301, USA.
 *
 * In addition, as a special exception, the copyright holders give permission to
 * link this program with the OpenSSL project's "OpenSSL" library (or with
 * modified versions of it that use the same license as the "OpenSSL" library),
 * and distribute the linked executables. You must obey the GNU General Public
 * License in all respects for all of the code used other than "OpenSSL".  If you
 * modify file(s), you may extend this exception to your version of the file(s),
 * but you are not obligated to do so. If you do not wish to do so, delete this
 * exception statement from your version.
 */

#pragma once

#include <QtContainerFwd>
#include <QObject>

#include "base/pathfwd.h"
#include "addtorrentparams.h"
#include "categoryoptions.h"
#include "trackerentry.h"

class QString;

// These values should remain unchanged when adding new items
// so as not to break the existing user settings.
enum MaxRatioAction
{
    Pause = 0,
    Remove = 1,
    DeleteFiles = 3,
    EnableSuperSeeding = 2
};

enum DeleteOption
{
    DeleteTorrent,
    DeleteTorrentAndFiles
};

namespace BitTorrent
{
    class InfoHash;
    class MagnetUri;
    class Torrent;
    class TorrentID;
    class TorrentInfo;
    struct CacheStatus;
    struct SessionStatus;

    // Using `Q_ENUM_NS()` without a wrapper namespace in our case is not advised
    // since `Q_NAMESPACE` cannot be used when the same namespace resides at different files.
    // https://www.kdab.com/new-qt-5-8-meta-object-support-namespaces/#comment-143779
    inline namespace SessionSettingsEnums
    {
        Q_NAMESPACE

        enum class BTProtocol : int
        {
            Both = 0,
            TCP = 1,
            UTP = 2
        };
        Q_ENUM_NS(BTProtocol)

        enum class ChokingAlgorithm : int
        {
            FixedSlots = 0,
            RateBased = 1
        };
        Q_ENUM_NS(ChokingAlgorithm)

        enum class DiskIOReadMode : int
        {
            DisableOSCache = 0,
            EnableOSCache = 1
        };
        Q_ENUM_NS(DiskIOReadMode)

        enum class DiskIOType : int
        {
            Default = 0,
            MMap = 1,
            Posix = 2
        };
        Q_ENUM_NS(DiskIOType)

        enum class DiskIOWriteMode : int
        {
            DisableOSCache = 0,
            EnableOSCache = 1,
#ifdef QBT_USES_LIBTORRENT2
            WriteThrough = 2
#endif
        };
        Q_ENUM_NS(DiskIOWriteMode)

        enum class MixedModeAlgorithm : int
        {
            TCP = 0,
            Proportional = 1
        };
        Q_ENUM_NS(MixedModeAlgorithm)

        enum class SeedChokingAlgorithm : int
        {
            RoundRobin = 0,
            FastestUpload = 1,
            AntiLeech = 2
        };
        Q_ENUM_NS(SeedChokingAlgorithm)

        enum class ResumeDataStorageType
        {
            Legacy,
            SQLite
        };
        Q_ENUM_NS(ResumeDataStorageType)
    }

    class Session : public QObject
    {
        Q_OBJECT
        Q_DISABLE_COPY_MOVE(Session)

    public:
        static void initInstance();
        static void freeInstance();
        static Session *instance();

        using QObject::QObject;

        virtual Path savePath() const = 0;
        virtual void setSavePath(const Path &path) = 0;
        virtual Path downloadPath() const = 0;
        virtual void setDownloadPath(const Path &path) = 0;
        virtual bool isDownloadPathEnabled() const = 0;
        virtual void setDownloadPathEnabled(bool enabled) = 0;

        static bool isValidCategoryName(const QString &name);
        // returns category itself and all top level categories
        static QStringList expandCategory(const QString &category);

        virtual QStringList categories() const = 0;
        virtual CategoryOptions categoryOptions(const QString &categoryName) const = 0;
        virtual Path categorySavePath(const QString &categoryName) const = 0;
        virtual Path categoryDownloadPath(const QString &categoryName) const = 0;
        virtual bool addCategory(const QString &name, const CategoryOptions &options = {}) = 0;
        virtual bool editCategory(const QString &name, const CategoryOptions &options) = 0;
        virtual bool removeCategory(const QString &name) = 0;
        virtual bool isSubcategoriesEnabled() const = 0;
        virtual void setSubcategoriesEnabled(bool value) = 0;
        virtual bool useCategoryPathsInManualMode() const = 0;
        virtual void setUseCategoryPathsInManualMode(bool value) = 0;

        virtual Path suggestedSavePath(const QString &categoryName, std::optional<bool> useAutoTMM) const = 0;
        virtual Path suggestedDownloadPath(const QString &categoryName, std::optional<bool> useAutoTMM) const = 0;

        static bool isValidTag(const QString &tag);
        virtual QSet<QString> tags() const = 0;
        virtual bool hasTag(const QString &tag) const = 0;
        virtual bool addTag(const QString &tag) = 0;
        virtual bool removeTag(const QString &tag) = 0;

        // Torrent Management Mode subsystem (TMM)
        //
        // Each torrent can be either in Manual mode or in Automatic mode
        // In Manual Mode various torrent properties are set explicitly(eg save path)
        // In Automatic Mode various torrent properties are set implicitly(eg save path)
        //     based on the associated category.
        // In Automatic Mode torrent save path can be changed in following cases:
        //     1. Default save path changed
        //     2. Torrent category save path changed
        //     3. Torrent category changed
        //     (unless otherwise is specified)
<<<<<<< HEAD
        virtual bool isAutoTMMDisabledByDefault() const = 0;
        virtual void setAutoTMMDisabledByDefault(bool value) = 0;
        virtual bool isDisableAutoTMMWhenCategoryChanged() const = 0;
        virtual void setDisableAutoTMMWhenCategoryChanged(bool value) = 0;
        virtual bool isDisableAutoTMMWhenDefaultSavePathChanged() const = 0;
        virtual void setDisableAutoTMMWhenDefaultSavePathChanged(bool value) = 0;
        virtual bool isDisableAutoTMMWhenCategorySavePathChanged() const = 0;
        virtual void setDisableAutoTMMWhenCategorySavePathChanged(bool value) = 0;

        virtual qreal globalMaxRatio() const = 0;
        virtual void setGlobalMaxRatio(qreal ratio) = 0;
        virtual int globalMaxSeedingMinutes() const = 0;
        virtual void setGlobalMaxSeedingMinutes(int minutes) = 0;
        virtual int globalMaxInactiveSeedingMinutes() const = 0;
        virtual void setGlobalMaxInactiveSeedingMinutes(int minutes) = 0;
        virtual bool isDHTEnabled() const = 0;
        virtual void setDHTEnabled(bool enabled) = 0;
        virtual bool isLSDEnabled() const = 0;
        virtual void setLSDEnabled(bool enabled) = 0;
        virtual bool isPeXEnabled() const = 0;
        virtual void setPeXEnabled(bool enabled) = 0;
        virtual bool isAddTorrentToQueueTop() const = 0;
        virtual void setAddTorrentToQueueTop(bool value) = 0;
        virtual bool isAddTorrentPaused() const = 0;
        virtual void setAddTorrentPaused(bool value) = 0;
        virtual Torrent::StopCondition torrentStopCondition() const = 0;
        virtual void setTorrentStopCondition(Torrent::StopCondition stopCondition) = 0;
        virtual TorrentContentLayout torrentContentLayout() const = 0;
        virtual void setTorrentContentLayout(TorrentContentLayout value) = 0;
        virtual bool isTrackerEnabled() const = 0;
        virtual void setTrackerEnabled(bool enabled) = 0;
        virtual bool isAppendExtensionEnabled() const = 0;
        virtual void setAppendExtensionEnabled(bool enabled) = 0;
        virtual int refreshInterval() const = 0;
        virtual void setRefreshInterval(int value) = 0;
        virtual bool isPreallocationEnabled() const = 0;
        virtual void setPreallocationEnabled(bool enabled) = 0;
        virtual Path torrentExportDirectory() const = 0;
        virtual void setTorrentExportDirectory(const Path &path) = 0;
        virtual Path finishedTorrentExportDirectory() const = 0;
        virtual void setFinishedTorrentExportDirectory(const Path &path) = 0;

        virtual int globalDownloadSpeedLimit() const = 0;
        virtual void setGlobalDownloadSpeedLimit(int limit) = 0;
        virtual int globalUploadSpeedLimit() const = 0;
        virtual void setGlobalUploadSpeedLimit(int limit) = 0;
        virtual int altGlobalDownloadSpeedLimit() const = 0;
        virtual void setAltGlobalDownloadSpeedLimit(int limit) = 0;
        virtual int altGlobalUploadSpeedLimit() const = 0;
        virtual void setAltGlobalUploadSpeedLimit(int limit) = 0;
        virtual int downloadSpeedLimit() const = 0;
        virtual void setDownloadSpeedLimit(int limit) = 0;
        virtual int uploadSpeedLimit() const = 0;
        virtual void setUploadSpeedLimit(int limit) = 0;
        virtual bool isAltGlobalSpeedLimitEnabled() const = 0;
        virtual void setAltGlobalSpeedLimitEnabled(bool enabled) = 0;
        virtual bool isBandwidthSchedulerEnabled() const = 0;
        virtual void setBandwidthSchedulerEnabled(bool enabled) = 0;

        virtual bool isPerformanceWarningEnabled() const = 0;
        virtual void setPerformanceWarningEnabled(bool enable) = 0;
        virtual int saveResumeDataInterval() const = 0;
        virtual void setSaveResumeDataInterval(int value) = 0;
        virtual int port() const = 0;
        virtual void setPort(int port) = 0;
        virtual QString networkInterface() const = 0;
        virtual void setNetworkInterface(const QString &iface) = 0;
        virtual QString networkInterfaceName() const = 0;
        virtual void setNetworkInterfaceName(const QString &name) = 0;
        virtual QString networkInterfaceAddress() const = 0;
        virtual void setNetworkInterfaceAddress(const QString &address) = 0;
        virtual int encryption() const = 0;
        virtual void setEncryption(int state) = 0;
        virtual int maxActiveCheckingTorrents() const = 0;
        virtual void setMaxActiveCheckingTorrents(int val) = 0;
        virtual bool isI2PEnabled() const = 0;
        virtual void setI2PEnabled(bool enabled) = 0;
        virtual QString I2PAddress() const = 0;
        virtual void setI2PAddress(const QString &address) = 0;
        virtual int I2PPort() const = 0;
        virtual void setI2PPort(int port) = 0;
        virtual bool I2PMixedMode() const = 0;
        virtual void setI2PMixedMode(bool enabled) = 0;
        virtual int I2PInboundQuantity() const = 0;
        virtual void setI2PInboundQuantity(int value) = 0;
        virtual int I2POutboundQuantity() const = 0;
        virtual void setI2POutboundQuantity(int value) = 0;
        virtual int I2PInboundLength() const = 0;
        virtual void setI2PInboundLength(int value) = 0;
        virtual int I2POutboundLength() const = 0;
        virtual void setI2POutboundLength(int value) = 0;
        virtual bool isProxyPeerConnectionsEnabled() const = 0;
        virtual void setProxyPeerConnectionsEnabled(bool enabled) = 0;
        virtual ChokingAlgorithm chokingAlgorithm() const = 0;
        virtual void setChokingAlgorithm(ChokingAlgorithm mode) = 0;
        virtual SeedChokingAlgorithm seedChokingAlgorithm() const = 0;
        virtual void setSeedChokingAlgorithm(SeedChokingAlgorithm mode) = 0;
        virtual bool isAddTrackersEnabled() const = 0;
        virtual void setAddTrackersEnabled(bool enabled) = 0;
        virtual QString additionalTrackers() const = 0;
        virtual void setAdditionalTrackers(const QString &trackers) = 0;
        virtual bool isIPFilteringEnabled() const = 0;
        virtual void setIPFilteringEnabled(bool enabled) = 0;
        virtual Path IPFilterFile() const = 0;
        virtual void setIPFilterFile(const Path &path) = 0;
        virtual bool announceToAllTrackers() const = 0;
        virtual void setAnnounceToAllTrackers(bool val) = 0;
        virtual bool announceToAllTiers() const = 0;
        virtual void setAnnounceToAllTiers(bool val) = 0;
        virtual int peerTurnover() const = 0;
        virtual void setPeerTurnover(int val) = 0;
        virtual int peerTurnoverCutoff() const = 0;
        virtual void setPeerTurnoverCutoff(int val) = 0;
        virtual int peerTurnoverInterval() const = 0;
        virtual void setPeerTurnoverInterval(int val) = 0;
        virtual int requestQueueSize() const = 0;
        virtual void setRequestQueueSize(int val) = 0;
        virtual int asyncIOThreads() const = 0;
        virtual void setAsyncIOThreads(int num) = 0;
        virtual int hashingThreads() const = 0;
        virtual void setHashingThreads(int num) = 0;
        virtual int filePoolSize() const = 0;
        virtual void setFilePoolSize(int size) = 0;
        virtual int checkingMemUsage() const = 0;
        virtual void setCheckingMemUsage(int size) = 0;
        virtual int diskCacheSize() const = 0;
        virtual void setDiskCacheSize(int size) = 0;
        virtual int diskCacheTTL() const = 0;
        virtual void setDiskCacheTTL(int ttl) = 0;
        virtual qint64 diskQueueSize() const = 0;
        virtual void setDiskQueueSize(qint64 size) = 0;
        virtual DiskIOType diskIOType() const = 0;
        virtual void setDiskIOType(DiskIOType type) = 0;
        virtual DiskIOReadMode diskIOReadMode() const = 0;
        virtual void setDiskIOReadMode(DiskIOReadMode mode) = 0;
        virtual DiskIOWriteMode diskIOWriteMode() const = 0;
        virtual void setDiskIOWriteMode(DiskIOWriteMode mode) = 0;
        virtual bool isCoalesceReadWriteEnabled() const = 0;
        virtual void setCoalesceReadWriteEnabled(bool enabled) = 0;
        virtual bool usePieceExtentAffinity() const = 0;
        virtual void setPieceExtentAffinity(bool enabled) = 0;
        virtual bool isSuggestModeEnabled() const = 0;
        virtual void setSuggestMode(bool mode) = 0;
        virtual int sendBufferWatermark() const = 0;
        virtual void setSendBufferWatermark(int value) = 0;
        virtual int sendBufferLowWatermark() const = 0;
        virtual void setSendBufferLowWatermark(int value) = 0;
        virtual int sendBufferWatermarkFactor() const = 0;
        virtual void setSendBufferWatermarkFactor(int value) = 0;
        virtual int connectionSpeed() const = 0;
        virtual void setConnectionSpeed(int value) = 0;
        virtual int socketSendBufferSize() const = 0;
        virtual void setSocketSendBufferSize(int value) = 0;
        virtual int socketReceiveBufferSize() const = 0;
        virtual void setSocketReceiveBufferSize(int value) = 0;
        virtual int socketBacklogSize() const = 0;
        virtual void setSocketBacklogSize(int value) = 0;
        virtual bool isAnonymousModeEnabled() const = 0;
        virtual void setAnonymousModeEnabled(bool enabled) = 0;
        virtual bool isQueueingSystemEnabled() const = 0;
        virtual void setQueueingSystemEnabled(bool enabled) = 0;
        virtual bool ignoreSlowTorrentsForQueueing() const = 0;
        virtual void setIgnoreSlowTorrentsForQueueing(bool ignore) = 0;
        virtual int downloadRateForSlowTorrents() const = 0;
        virtual void setDownloadRateForSlowTorrents(int rateInKibiBytes) = 0;
        virtual int uploadRateForSlowTorrents() const = 0;
        virtual void setUploadRateForSlowTorrents(int rateInKibiBytes) = 0;
        virtual int slowTorrentsInactivityTimer() const = 0;
        virtual void setSlowTorrentsInactivityTimer(int timeInSeconds) = 0;
        virtual int outgoingPortsMin() const = 0;
        virtual void setOutgoingPortsMin(int min) = 0;
        virtual int outgoingPortsMax() const = 0;
        virtual void setOutgoingPortsMax(int max) = 0;
        virtual int UPnPLeaseDuration() const = 0;
        virtual void setUPnPLeaseDuration(int duration) = 0;
        virtual int peerToS() const = 0;
        virtual void setPeerToS(int value) = 0;
        virtual bool ignoreLimitsOnLAN() const = 0;
        virtual void setIgnoreLimitsOnLAN(bool ignore) = 0;
        virtual bool includeOverheadInLimits() const = 0;
        virtual void setIncludeOverheadInLimits(bool include) = 0;
        virtual QString announceIP() const = 0;
        virtual void setAnnounceIP(const QString &ip) = 0;
        virtual int maxConcurrentHTTPAnnounces() const = 0;
        virtual void setMaxConcurrentHTTPAnnounces(int value) = 0;
        virtual bool isReannounceWhenAddressChangedEnabled() const = 0;
        virtual void setReannounceWhenAddressChangedEnabled(bool enabled) = 0;
        virtual void reannounceToAllTrackers() const = 0;
        virtual int stopTrackerTimeout() const = 0;
        virtual void setStopTrackerTimeout(int value) = 0;
        virtual int maxConnections() const = 0;
        virtual void setMaxConnections(int max) = 0;
        virtual int maxConnectionsPerTorrent() const = 0;
        virtual void setMaxConnectionsPerTorrent(int max) = 0;
        virtual int maxUploads() const = 0;
        virtual void setMaxUploads(int max) = 0;
        virtual int maxUploadsPerTorrent() const = 0;
        virtual void setMaxUploadsPerTorrent(int max) = 0;
        virtual int maxActiveDownloads() const = 0;
        virtual void setMaxActiveDownloads(int max) = 0;
        virtual int maxActiveUploads() const = 0;
        virtual void setMaxActiveUploads(int max) = 0;
        virtual int maxActiveTorrents() const = 0;
        virtual void setMaxActiveTorrents(int max) = 0;
        virtual BTProtocol btProtocol() const = 0;
        virtual void setBTProtocol(BTProtocol protocol) = 0;
        virtual bool isUTPRateLimited() const = 0;
        virtual void setUTPRateLimited(bool limited) = 0;
        virtual MixedModeAlgorithm utpMixedMode() const = 0;
        virtual void setUtpMixedMode(MixedModeAlgorithm mode) = 0;
        virtual bool isIDNSupportEnabled() const = 0;
        virtual void setIDNSupportEnabled(bool enabled) = 0;
        virtual bool multiConnectionsPerIpEnabled() const = 0;
        virtual void setMultiConnectionsPerIpEnabled(bool enabled) = 0;
        virtual bool validateHTTPSTrackerCertificate() const = 0;
        virtual void setValidateHTTPSTrackerCertificate(bool enabled) = 0;
        virtual bool isSSRFMitigationEnabled() const = 0;
        virtual void setSSRFMitigationEnabled(bool enabled) = 0;
        virtual bool blockPeersOnPrivilegedPorts() const = 0;
        virtual void setBlockPeersOnPrivilegedPorts(bool enabled) = 0;
        virtual bool isTrackerFilteringEnabled() const = 0;
        virtual void setTrackerFilteringEnabled(bool enabled) = 0;
        virtual bool isExcludedFileNamesEnabled() const = 0;
        virtual void setExcludedFileNamesEnabled(bool enabled) = 0;
        virtual QStringList excludedFileNames() const = 0;
        virtual void setExcludedFileNames(const QStringList &newList) = 0;
        virtual bool isFilenameExcluded(const QString &fileName) const = 0;
        virtual QStringList bannedIPs() const = 0;
        virtual void setBannedIPs(const QStringList &newList) = 0;
        virtual ResumeDataStorageType resumeDataStorageType() const = 0;
        virtual void setResumeDataStorageType(ResumeDataStorageType type) = 0;
        virtual bool isMergeTrackersEnabled() const = 0;
        virtual void setMergeTrackersEnabled(bool enabled) = 0;

        virtual bool isRestored() const = 0;

        virtual Torrent *getTorrent(const TorrentID &id) const = 0;
        virtual Torrent *findTorrent(const InfoHash &infoHash) const = 0;
        virtual QVector<Torrent *> torrents() const = 0;
        virtual qsizetype torrentsCount() const = 0;
        virtual const SessionStatus &status() const = 0;
        virtual const CacheStatus &cacheStatus() const = 0;
        virtual bool isListening() const = 0;

        virtual MaxRatioAction maxRatioAction() const = 0;
        virtual void setMaxRatioAction(MaxRatioAction act) = 0;

        virtual void banIP(const QString &ip) = 0;

        virtual bool isKnownTorrent(const InfoHash &infoHash) const = 0;
        virtual bool addTorrent(const QString &source, const AddTorrentParams &params = {}) = 0;
        virtual bool addTorrent(const MagnetUri &magnetUri, const AddTorrentParams &params = {}) = 0;
        virtual bool addTorrent(const TorrentInfo &torrentInfo, const AddTorrentParams &params = {}) = 0;
        virtual bool deleteTorrent(const TorrentID &id, DeleteOption deleteOption = DeleteOption::DeleteTorrent) = 0;
        virtual bool downloadMetadata(const MagnetUri &magnetUri) = 0;
        virtual bool cancelDownloadMetadata(const TorrentID &id) = 0;

        virtual void recursiveTorrentDownload(const TorrentID &id) = 0;
        virtual void increaseTorrentsQueuePos(const QVector<TorrentID> &ids) = 0;
        virtual void decreaseTorrentsQueuePos(const QVector<TorrentID> &ids) = 0;
        virtual void topTorrentsQueuePos(const QVector<TorrentID> &ids) = 0;
        virtual void bottomTorrentsQueuePos(const QVector<TorrentID> &ids) = 0;
=======
        bool isAutoTMMDisabledByDefault() const;
        void setAutoTMMDisabledByDefault(bool value);
        bool isDisableAutoTMMWhenCategoryChanged() const;
        void setDisableAutoTMMWhenCategoryChanged(bool value);
        bool isDisableAutoTMMWhenDefaultSavePathChanged() const;
        void setDisableAutoTMMWhenDefaultSavePathChanged(bool value);
        bool isDisableAutoTMMWhenCategorySavePathChanged() const;
        void setDisableAutoTMMWhenCategorySavePathChanged(bool value);

        qreal globalMaxRatio() const;
        void setGlobalMaxRatio(qreal ratio);
        int globalMaxSeedingMinutes() const;
        void setGlobalMaxSeedingMinutes(int minutes);
        bool isDHTEnabled() const;
        void setDHTEnabled(bool enabled);
        bool isLSDEnabled() const;
        void setLSDEnabled(bool enabled);
        bool isPeXEnabled() const;
        void setPeXEnabled(bool enabled);
        bool isAddTorrentPaused() const;
        void setAddTorrentPaused(bool value);
        TorrentContentLayout torrentContentLayout() const;
        void setTorrentContentLayout(TorrentContentLayout value);
        bool isTrackerEnabled() const;
        void setTrackerEnabled(bool enabled);
        bool isAppendExtensionEnabled() const;
        void setAppendExtensionEnabled(bool enabled);
        int refreshInterval() const;
        void setRefreshInterval(int value);
        bool isPreallocationEnabled() const;
        void setPreallocationEnabled(bool enabled);
        Path torrentExportDirectory() const;
        void setTorrentExportDirectory(const Path &path);
        Path finishedTorrentExportDirectory() const;
        void setFinishedTorrentExportDirectory(const Path &path);

        int globalDownloadSpeedLimit() const;
        void setGlobalDownloadSpeedLimit(int limit);
        int globalUploadSpeedLimit() const;
        void setGlobalUploadSpeedLimit(int limit);
        int altGlobalDownloadSpeedLimit() const;
        void setAltGlobalDownloadSpeedLimit(int limit);
        int altGlobalUploadSpeedLimit() const;
        void setAltGlobalUploadSpeedLimit(int limit);
        int downloadSpeedLimit() const;
        void setDownloadSpeedLimit(int limit);
        int uploadSpeedLimit() const;
        void setUploadSpeedLimit(int limit);
        bool isAltGlobalSpeedLimitEnabled() const;
        void setAltGlobalSpeedLimitEnabled(bool enabled);
        bool isBandwidthSchedulerEnabled() const;
        void setBandwidthSchedulerEnabled(bool enabled);

        bool isPerformanceWarningEnabled() const;
        void setPerformanceWarningEnabled(bool enable);
        int saveResumeDataInterval() const;
        void setSaveResumeDataInterval(int value);
        QMap<QString, QVariant> ports() const;
        void setPorts(const QMap<QString, QVariant> ports);
        QMap<QString, QVariant> portsEnabled() const;
        void setPortsEnabled(const QMap<QString, QVariant> portsEnabled);
        QString networkInterface() const;
        void setNetworkInterface(const QString &iface);
        QString networkInterfaceName() const;
        void setNetworkInterfaceName(const QString &name);
        QString networkInterfaceAddress() const;
        void setNetworkInterfaceAddress(const QString &address);
        int encryption() const;
        void setEncryption(int state);
        int maxActiveCheckingTorrents() const;
        void setMaxActiveCheckingTorrents(int val);
        bool isProxyPeerConnectionsEnabled() const;
        void setProxyPeerConnectionsEnabled(bool enabled);
        ChokingAlgorithm chokingAlgorithm() const;
        void setChokingAlgorithm(ChokingAlgorithm mode);
        SeedChokingAlgorithm seedChokingAlgorithm() const;
        void setSeedChokingAlgorithm(SeedChokingAlgorithm mode);
        bool isAddTrackersEnabled() const;
        void setAddTrackersEnabled(bool enabled);
        QString additionalTrackers() const;
        void setAdditionalTrackers(const QString &trackers);
        bool isIPFilteringEnabled() const;
        void setIPFilteringEnabled(bool enabled);
        Path IPFilterFile() const;
        void setIPFilterFile(const Path &path);
        bool announceToAllTrackers() const;
        void setAnnounceToAllTrackers(bool val);
        bool announceToAllTiers() const;
        void setAnnounceToAllTiers(bool val);
        int peerTurnover() const;
        void setPeerTurnover(int val);
        int peerTurnoverCutoff() const;
        void setPeerTurnoverCutoff(int val);
        int peerTurnoverInterval() const;
        void setPeerTurnoverInterval(int val);
        int requestQueueSize() const;
        void setRequestQueueSize(int val);
        int asyncIOThreads() const;
        void setAsyncIOThreads(int num);
        int hashingThreads() const;
        void setHashingThreads(int num);
        int filePoolSize() const;
        void setFilePoolSize(int size);
        int checkingMemUsage() const;
        void setCheckingMemUsage(int size);
        int diskCacheSize() const;
        void setDiskCacheSize(int size);
        int diskCacheTTL() const;
        void setDiskCacheTTL(int ttl);
        qint64 diskQueueSize() const;
        void setDiskQueueSize(qint64 size);
        DiskIOType diskIOType() const;
        void setDiskIOType(DiskIOType type);
        DiskIOReadMode diskIOReadMode() const;
        void setDiskIOReadMode(DiskIOReadMode mode);
        DiskIOWriteMode diskIOWriteMode() const;
        void setDiskIOWriteMode(DiskIOWriteMode mode);
        bool isCoalesceReadWriteEnabled() const;
        void setCoalesceReadWriteEnabled(bool enabled);
        bool usePieceExtentAffinity() const;
        void setPieceExtentAffinity(bool enabled);
        bool isSuggestModeEnabled() const;
        void setSuggestMode(bool mode);
        int sendBufferWatermark() const;
        void setSendBufferWatermark(int value);
        int sendBufferLowWatermark() const;
        void setSendBufferLowWatermark(int value);
        int sendBufferWatermarkFactor() const;
        void setSendBufferWatermarkFactor(int value);
        int connectionSpeed() const;
        void setConnectionSpeed(int value);
        int socketBacklogSize() const;
        void setSocketBacklogSize(int value);
        bool isAnonymousModeEnabled() const;
        void setAnonymousModeEnabled(bool enabled);
        bool isQueueingSystemEnabled() const;
        void setQueueingSystemEnabled(bool enabled);
        bool ignoreSlowTorrentsForQueueing() const;
        void setIgnoreSlowTorrentsForQueueing(bool ignore);
        int downloadRateForSlowTorrents() const;
        void setDownloadRateForSlowTorrents(int rateInKibiBytes);
        int uploadRateForSlowTorrents() const;
        void setUploadRateForSlowTorrents(int rateInKibiBytes);
        int slowTorrentsInactivityTimer() const;
        void setSlowTorrentsInactivityTimer(int timeInSeconds);
        int outgoingPortsMin() const;
        void setOutgoingPortsMin(int min);
        int outgoingPortsMax() const;
        void setOutgoingPortsMax(int max);
        int UPnPLeaseDuration() const;
        void setUPnPLeaseDuration(int duration);
        int peerToS() const;
        void setPeerToS(int value);
        bool ignoreLimitsOnLAN() const;
        void setIgnoreLimitsOnLAN(bool ignore);
        bool includeOverheadInLimits() const;
        void setIncludeOverheadInLimits(bool include);
        QString announceIP() const;
        void setAnnounceIP(const QString &ip);
        int maxConcurrentHTTPAnnounces() const;
        void setMaxConcurrentHTTPAnnounces(int value);
        bool isReannounceWhenAddressChangedEnabled() const;
        void setReannounceWhenAddressChangedEnabled(bool enabled);
        void reannounceToAllTrackers() const;
        int stopTrackerTimeout() const;
        void setStopTrackerTimeout(int value);
        int maxConnections() const;
        void setMaxConnections(int max);
        int maxConnectionsPerTorrent() const;
        void setMaxConnectionsPerTorrent(int max);
        int maxUploads() const;
        void setMaxUploads(int max);
        int maxUploadsPerTorrent() const;
        void setMaxUploadsPerTorrent(int max);
        int maxActiveDownloads() const;
        void setMaxActiveDownloads(int max);
        int maxActiveUploads() const;
        void setMaxActiveUploads(int max);
        int maxActiveTorrents() const;
        void setMaxActiveTorrents(int max);
        BTProtocol btProtocol() const;
        void setBTProtocol(BTProtocol protocol);
        bool isUTPRateLimited() const;
        void setUTPRateLimited(bool limited);
        MixedModeAlgorithm utpMixedMode() const;
        void setUtpMixedMode(MixedModeAlgorithm mode);
        bool isIDNSupportEnabled() const;
        void setIDNSupportEnabled(bool enabled);
        bool multiConnectionsPerIpEnabled() const;
        void setMultiConnectionsPerIpEnabled(bool enabled);
        bool validateHTTPSTrackerCertificate() const;
        void setValidateHTTPSTrackerCertificate(bool enabled);
        bool isSSRFMitigationEnabled() const;
        void setSSRFMitigationEnabled(bool enabled);
        bool blockPeersOnPrivilegedPorts() const;
        void setBlockPeersOnPrivilegedPorts(bool enabled);
        bool isTrackerFilteringEnabled() const;
        void setTrackerFilteringEnabled(bool enabled);
        bool isExcludedFileNamesEnabled() const;
        void setExcludedFileNamesEnabled(const bool enabled);
        QStringList excludedFileNames() const;
        void setExcludedFileNames(const QStringList &newList);
        bool isFilenameExcluded(const QString &fileName) const;
        QStringList bannedIPs() const;
        void setBannedIPs(const QStringList &newList);
        ResumeDataStorageType resumeDataStorageType() const;
        void setResumeDataStorageType(ResumeDataStorageType type);

        bool isRestored() const;

        Torrent *findTorrent(const TorrentID &id) const;
        QVector<Torrent *> torrents() const;
        qsizetype torrentsCount() const;
        bool hasActiveTorrents() const;
        bool hasUnfinishedTorrents() const;
        bool hasRunningSeed() const;
        const SessionStatus &status() const;
        const CacheStatus &cacheStatus() const;
        qint64 getAlltimeDL() const;
        qint64 getAlltimeUL() const;
        bool isListening() const;

        MaxRatioAction maxRatioAction() const;
        void setMaxRatioAction(MaxRatioAction act);

        void banIP(const QString &ip);

        bool isKnownTorrent(const TorrentID &id) const;
        bool addTorrent(const QString &source, const AddTorrentParams &params = AddTorrentParams());
        bool addTorrent(const MagnetUri &magnetUri, const AddTorrentParams &params = AddTorrentParams());
        bool addTorrent(const TorrentInfo &torrentInfo, const AddTorrentParams &params = AddTorrentParams());
        bool deleteTorrent(const TorrentID &id, DeleteOption deleteOption = DeleteTorrent);
        bool downloadMetadata(const MagnetUri &magnetUri);
        bool cancelDownloadMetadata(const TorrentID &id);

        void recursiveTorrentDownload(const TorrentID &id);
        void increaseTorrentsQueuePos(const QVector<TorrentID> &ids);
        void decreaseTorrentsQueuePos(const QVector<TorrentID> &ids);
        void topTorrentsQueuePos(const QVector<TorrentID> &ids);
        void bottomTorrentsQueuePos(const QVector<TorrentID> &ids);

        // Torrent interface
        void handleTorrentNeedSaveResumeData(const TorrentImpl *torrent);
        void handleTorrentSaveResumeDataRequested(const TorrentImpl *torrent);
        void handleTorrentShareLimitChanged(TorrentImpl *const torrent);
        void handleTorrentNameChanged(TorrentImpl *const torrent);
        void handleTorrentSavePathChanged(TorrentImpl *const torrent);
        void handleTorrentCategoryChanged(TorrentImpl *const torrent, const QString &oldCategory);
        void handleTorrentTagAdded(TorrentImpl *const torrent, const QString &tag);
        void handleTorrentTagRemoved(TorrentImpl *const torrent, const QString &tag);
        void handleTorrentSavingModeChanged(TorrentImpl *const torrent);
        void handleTorrentMetadataReceived(TorrentImpl *const torrent);
        void handleTorrentPaused(TorrentImpl *const torrent);
        void handleTorrentResumed(TorrentImpl *const torrent);
        void handleTorrentChecked(TorrentImpl *const torrent);
        void handleTorrentFinished(TorrentImpl *const torrent);
        void handleTorrentTrackersAdded(TorrentImpl *const torrent, const QVector<TrackerEntry> &newTrackers);
        void handleTorrentTrackersRemoved(TorrentImpl *const torrent, const QStringList &deletedTrackers);
        void handleTorrentTrackersChanged(TorrentImpl *const torrent);
        void handleTorrentUrlSeedsAdded(TorrentImpl *const torrent, const QVector<QUrl> &newUrlSeeds);
        void handleTorrentUrlSeedsRemoved(TorrentImpl *const torrent, const QVector<QUrl> &urlSeeds);
        void handleTorrentResumeDataReady(TorrentImpl *const torrent, const LoadTorrentParams &data);

        bool addMoveTorrentStorageJob(TorrentImpl *torrent, const Path &newPath, MoveStorageMode mode);

        void findIncompleteFiles(const TorrentInfo &torrentInfo, const Path &savePath
                                 , const Path &downloadPath, const PathList &filePaths = {}) const;
>>>>>>> 3338aa40

        QStringList getNetworkInterfaces() const;

    signals:
        void startupProgressUpdated(int progress);
        void allTorrentsFinished();
        void categoryAdded(const QString &categoryName);
        void categoryRemoved(const QString &categoryName);
        void categoryOptionsChanged(const QString &categoryName);
        void downloadFromUrlFailed(const QString &url, const QString &reason);
        void downloadFromUrlFinished(const QString &url);
        void fullDiskError(Torrent *torrent, const QString &msg);
        void IPFilterParsed(bool error, int ruleCount);
        void loadTorrentFailed(const QString &error);
        void metadataDownloaded(const TorrentInfo &info);
        void recursiveTorrentDownloadPossible(Torrent *torrent);
        void restored();
        void speedLimitModeChanged(bool alternative);
        void statsUpdated();
        void subcategoriesSupportChanged();
        void tagAdded(const QString &tag);
        void tagRemoved(const QString &tag);
        void torrentAboutToBeRemoved(Torrent *torrent);
        void torrentAdded(Torrent *torrent);
        void torrentCategoryChanged(Torrent *torrent, const QString &oldCategory);
        void torrentFinished(Torrent *torrent);
        void torrentFinishedChecking(Torrent *torrent);
        void torrentMetadataReceived(Torrent *torrent);
        void torrentPaused(Torrent *torrent);
        void torrentResumed(Torrent *torrent);
        void torrentSavePathChanged(Torrent *torrent);
        void torrentSavingModeChanged(Torrent *torrent);
        void torrentsLoaded(const QVector<Torrent *> &torrents);
        void torrentsUpdated(const QVector<Torrent *> &torrents);
        void torrentTagAdded(Torrent *torrent, const QString &tag);
        void torrentTagRemoved(Torrent *torrent, const QString &tag);
        void trackerError(Torrent *torrent, const QString &tracker);
        void trackerlessStateChanged(Torrent *torrent, bool trackerless);
        void trackersAdded(Torrent *torrent, const QVector<TrackerEntry> &trackers);
        void trackersChanged(Torrent *torrent);
        void trackersRemoved(Torrent *torrent, const QStringList &trackers);
        void trackerSuccess(Torrent *torrent, const QString &tracker);
        void trackerWarning(Torrent *torrent, const QString &tracker);
<<<<<<< HEAD
        void trackerEntriesUpdated(Torrent *torrent, const QHash<QString, TrackerEntry> &updatedTrackerEntries);
=======
        void trackerEntriesUpdated(const QHash<Torrent *, QSet<QString>> &updateInfos);

    private slots:
        void configureDeferred();
        void readAlerts();
        void enqueueRefresh();
        void processShareLimits();
        void generateResumeData();
        void handleIPFilterParsed(int ruleCount);
        void handleIPFilterError();
        void handleDownloadFinished(const Net::DownloadResult &result);
        void fileSearchFinished(const TorrentID &id, const Path &savePath, const PathList &fileNames);

#if (QT_VERSION < QT_VERSION_CHECK(6, 0, 0))
        // Session reconfiguration triggers
        void networkOnlineStateChanged(bool online);
        void networkConfigurationChange(const QNetworkConfiguration &);
#endif

    private:
        struct ResumeSessionContext;

        struct MoveStorageJob
        {
            lt::torrent_handle torrentHandle;
            Path path;
            MoveStorageMode mode;
        };

        struct RemovingTorrentData
        {
            QString name;
            Path pathToRemove;
            DeleteOption deleteOption;
        };

        explicit Session(QObject *parent = nullptr);
        ~Session();

        bool hasPerTorrentRatioLimit() const;
        bool hasPerTorrentSeedingTimeLimit() const;

        // Session configuration
        Q_INVOKABLE void configure();
        void configureComponents();
        void initializeNativeSession();
        void loadLTSettings(lt::settings_pack &settingsPack);
        void configureNetworkInterfaces(lt::settings_pack &settingsPack);
        void configurePeerClasses();
        void adjustLimits(lt::settings_pack &settingsPack) const;
        void applyBandwidthLimits(lt::settings_pack &settingsPack) const;
        void initMetrics();
        void adjustLimits();
        void applyBandwidthLimits();
        void processBannedIPs(lt::ip_filter &filter);
        QStringList getListeningIPs() const;
        void configureListeningInterface();
        void enableTracker(bool enable);
        void enableBandwidthScheduler();
        void populateAdditionalTrackers();
        void enableIPFilter();
        void disableIPFilter();
        void processTrackerStatuses();
        void populateExcludedFileNamesRegExpList();
        void prepareStartup();
        void handleLoadedResumeData(ResumeSessionContext *context);
        void processNextResumeData(ResumeSessionContext *context);
        void endStartup(ResumeSessionContext *context);

        LoadTorrentParams initLoadTorrentParams(const AddTorrentParams &addTorrentParams);
        bool addTorrent_impl(const std::variant<MagnetUri, TorrentInfo> &source, const AddTorrentParams &addTorrentParams);

        void updateSeedingLimitTimer();
        void exportTorrentFile(const Torrent *torrent, const Path &folderPath);

        void handleAlert(const lt::alert *a);
        void handleAddTorrentAlerts(const std::vector<lt::alert *> &alerts);
        void dispatchTorrentAlert(const lt::alert *a);
        void handleStateUpdateAlert(const lt::state_update_alert *p);
        void handleMetadataReceivedAlert(const lt::metadata_received_alert *p);
        void handleFileErrorAlert(const lt::file_error_alert *p);
        void handleTorrentRemovedAlert(const lt::torrent_removed_alert *p);
        void handleTorrentDeletedAlert(const lt::torrent_deleted_alert *p);
        void handleTorrentDeleteFailedAlert(const lt::torrent_delete_failed_alert *p);
        void handlePortmapWarningAlert(const lt::portmap_error_alert *p);
        void handlePortmapAlert(const lt::portmap_alert *p);
        void handlePeerBlockedAlert(const lt::peer_blocked_alert *p);
        void handlePeerBanAlert(const lt::peer_ban_alert *p);
        void handleUrlSeedAlert(const lt::url_seed_alert *p);
        void handleListenSucceededAlert(const lt::listen_succeeded_alert *p);
        void handleListenFailedAlert(const lt::listen_failed_alert *p);
        void handleExternalIPAlert(const lt::external_ip_alert *p);
        void handleSessionStatsAlert(const lt::session_stats_alert *p);
        void handleAlertsDroppedAlert(const lt::alerts_dropped_alert *p) const;
        void handleStorageMovedAlert(const lt::storage_moved_alert *p);
        void handleStorageMovedFailedAlert(const lt::storage_moved_failed_alert *p);
        void handleSocks5Alert(const lt::socks5_alert *p) const;
        void handleTrackerAlert(const lt::tracker_alert *a);

        TorrentImpl *createTorrent(const lt::torrent_handle &nativeHandle, const LoadTorrentParams &params);

        void saveResumeData();
        void saveTorrentsQueue() const;
        void removeTorrentsQueue() const;

        std::vector<lt::alert *> getPendingAlerts(lt::time_duration time = lt::time_duration::zero()) const;

        void moveTorrentStorage(const MoveStorageJob &job) const;
        void handleMoveTorrentStorageJobFinished(const Path &newPath);

        void loadCategories();
        void storeCategories() const;
        void upgradeCategories();

        // BitTorrent
        lt::session *m_nativeSession = nullptr;

        bool m_deferredConfigureScheduled = false;
        bool m_IPFilteringConfigured = false;
        bool m_listenInterfaceConfigured = false;

        CachedSettingValue<bool> m_isDHTEnabled;
        CachedSettingValue<bool> m_isLSDEnabled;
        CachedSettingValue<bool> m_isPeXEnabled;
        CachedSettingValue<bool> m_isIPFilteringEnabled;
        CachedSettingValue<bool> m_isTrackerFilteringEnabled;
        CachedSettingValue<Path> m_IPFilterFile;
        CachedSettingValue<bool> m_announceToAllTrackers;
        CachedSettingValue<bool> m_announceToAllTiers;
        CachedSettingValue<int> m_asyncIOThreads;
        CachedSettingValue<int> m_hashingThreads;
        CachedSettingValue<int> m_filePoolSize;
        CachedSettingValue<int> m_checkingMemUsage;
        CachedSettingValue<int> m_diskCacheSize;
        CachedSettingValue<int> m_diskCacheTTL;
        CachedSettingValue<qint64> m_diskQueueSize;
        CachedSettingValue<DiskIOType> m_diskIOType;
        CachedSettingValue<DiskIOReadMode> m_diskIOReadMode;
        CachedSettingValue<DiskIOWriteMode> m_diskIOWriteMode;
        CachedSettingValue<bool> m_coalesceReadWriteEnabled;
        CachedSettingValue<bool> m_usePieceExtentAffinity;
        CachedSettingValue<bool> m_isSuggestMode;
        CachedSettingValue<int> m_sendBufferWatermark;
        CachedSettingValue<int> m_sendBufferLowWatermark;
        CachedSettingValue<int> m_sendBufferWatermarkFactor;
        CachedSettingValue<int> m_connectionSpeed;
        CachedSettingValue<int> m_socketBacklogSize;
        CachedSettingValue<bool> m_isAnonymousModeEnabled;
        CachedSettingValue<bool> m_isQueueingEnabled;
        CachedSettingValue<int> m_maxActiveDownloads;
        CachedSettingValue<int> m_maxActiveUploads;
        CachedSettingValue<int> m_maxActiveTorrents;
        CachedSettingValue<bool> m_ignoreSlowTorrentsForQueueing;
        CachedSettingValue<int> m_downloadRateForSlowTorrents;
        CachedSettingValue<int> m_uploadRateForSlowTorrents;
        CachedSettingValue<int> m_slowTorrentsInactivityTimer;
        CachedSettingValue<int> m_outgoingPortsMin;
        CachedSettingValue<int> m_outgoingPortsMax;
        CachedSettingValue<int> m_UPnPLeaseDuration;
        CachedSettingValue<int> m_peerToS;
        CachedSettingValue<bool> m_ignoreLimitsOnLAN;
        CachedSettingValue<bool> m_includeOverheadInLimits;
        CachedSettingValue<QString> m_announceIP;
        CachedSettingValue<int> m_maxConcurrentHTTPAnnounces;
        CachedSettingValue<bool> m_isReannounceWhenAddressChangedEnabled;
        CachedSettingValue<int> m_stopTrackerTimeout;
        CachedSettingValue<int> m_maxConnections;
        CachedSettingValue<int> m_maxUploads;
        CachedSettingValue<int> m_maxConnectionsPerTorrent;
        CachedSettingValue<int> m_maxUploadsPerTorrent;
        CachedSettingValue<BTProtocol> m_btProtocol;
        CachedSettingValue<bool> m_isUTPRateLimited;
        CachedSettingValue<MixedModeAlgorithm> m_utpMixedMode;
        CachedSettingValue<bool> m_IDNSupportEnabled;
        CachedSettingValue<bool> m_multiConnectionsPerIpEnabled;
        CachedSettingValue<bool> m_validateHTTPSTrackerCertificate;
        CachedSettingValue<bool> m_SSRFMitigationEnabled;
        CachedSettingValue<bool> m_blockPeersOnPrivilegedPorts;
        CachedSettingValue<bool> m_isAddTrackersEnabled;
        CachedSettingValue<QString> m_additionalTrackers;
        CachedSettingValue<qreal> m_globalMaxRatio;
        CachedSettingValue<int> m_globalMaxSeedingMinutes;
        CachedSettingValue<bool> m_isAddTorrentPaused;
        CachedSettingValue<TorrentContentLayout> m_torrentContentLayout;
        CachedSettingValue<bool> m_isAppendExtensionEnabled;
        CachedSettingValue<int> m_refreshInterval;
        CachedSettingValue<bool> m_isPreallocationEnabled;
        CachedSettingValue<Path> m_torrentExportDirectory;
        CachedSettingValue<Path> m_finishedTorrentExportDirectory;
        CachedSettingValue<int> m_globalDownloadSpeedLimit;
        CachedSettingValue<int> m_globalUploadSpeedLimit;
        CachedSettingValue<int> m_altGlobalDownloadSpeedLimit;
        CachedSettingValue<int> m_altGlobalUploadSpeedLimit;
        CachedSettingValue<bool> m_isAltGlobalSpeedLimitEnabled;
        CachedSettingValue<bool> m_isBandwidthSchedulerEnabled;
        CachedSettingValue<bool> m_isPerformanceWarningEnabled;
        CachedSettingValue<int> m_saveResumeDataInterval;
        CachedSettingValue<QMap<QString, QVariant>> m_ports;
        CachedSettingValue<QMap<QString, QVariant>> m_portsEnabled;
        CachedSettingValue<QString> m_networkInterface;
        CachedSettingValue<QString> m_networkInterfaceName;
        CachedSettingValue<QString> m_networkInterfaceAddress;
        CachedSettingValue<int> m_encryption;
        CachedSettingValue<int> m_maxActiveCheckingTorrents;
        CachedSettingValue<bool> m_isProxyPeerConnectionsEnabled;
        CachedSettingValue<ChokingAlgorithm> m_chokingAlgorithm;
        CachedSettingValue<SeedChokingAlgorithm> m_seedChokingAlgorithm;
        CachedSettingValue<QStringList> m_storedTags;
        CachedSettingValue<int> m_maxRatioAction;
        CachedSettingValue<Path> m_savePath;
        CachedSettingValue<Path> m_downloadPath;
        CachedSettingValue<bool> m_isDownloadPathEnabled;
        CachedSettingValue<bool> m_isSubcategoriesEnabled;
        CachedSettingValue<bool> m_useCategoryPathsInManualMode;
        CachedSettingValue<bool> m_isAutoTMMDisabledByDefault;
        CachedSettingValue<bool> m_isDisableAutoTMMWhenCategoryChanged;
        CachedSettingValue<bool> m_isDisableAutoTMMWhenDefaultSavePathChanged;
        CachedSettingValue<bool> m_isDisableAutoTMMWhenCategorySavePathChanged;
        CachedSettingValue<bool> m_isTrackerEnabled;
        CachedSettingValue<int> m_peerTurnover;
        CachedSettingValue<int> m_peerTurnoverCutoff;
        CachedSettingValue<int> m_peerTurnoverInterval;
        CachedSettingValue<int> m_requestQueueSize;
        CachedSettingValue<bool> m_isExcludedFileNamesEnabled;
        CachedSettingValue<QStringList> m_excludedFileNames;
        CachedSettingValue<QStringList> m_bannedIPs;
        CachedSettingValue<ResumeDataStorageType> m_resumeDataStorageType;

        bool m_isRestored = false;

        // Order is important. This needs to be declared after its CachedSettingsValue
        // counterpart, because it uses it for initialization in the constructor
        // initialization list.
        const bool m_wasPexEnabled = m_isPeXEnabled;

        int m_numResumeData = 0;
        int m_extraLimit = 0;
        QVector<TrackerEntry> m_additionalTrackerList;
        QVector<QRegularExpression> m_excludedFileNamesRegExpList;

        bool m_refreshEnqueued = false;
        QTimer *m_seedingLimitTimer = nullptr;
        QTimer *m_resumeDataTimer = nullptr;
        Statistics *m_statistics = nullptr;
        // IP filtering
        QPointer<FilterParserThread> m_filterParser;
        QPointer<BandwidthScheduler> m_bwScheduler;
        // Tracker
        QPointer<Tracker> m_tracker;

        QThread *m_ioThread = nullptr;
        ResumeDataStorage *m_resumeDataStorage = nullptr;
        FileSearcher *m_fileSearcher = nullptr;

        QSet<TorrentID> m_downloadedMetadata;

        QHash<TorrentID, TorrentImpl *> m_torrents;
        QHash<TorrentID, LoadTorrentParams> m_loadingTorrents;
        QHash<QString, AddTorrentParams> m_downloadedTorrents;
        QHash<TorrentID, RemovingTorrentData> m_removingTorrents;
        QSet<TorrentID> m_needSaveResumeDataTorrents;
        QMap<QString, CategoryOptions> m_categories;
        QSet<QString> m_tags;

        QHash<Torrent *, QSet<QString>> m_updatedTrackerEntries;

        // I/O errored torrents
        QSet<TorrentID> m_recentErroredTorrents;
        QTimer *m_recentErroredTorrentsTimer = nullptr;

        SessionMetricIndices m_metricIndices;
        lt::time_point m_statsLastTimestamp = lt::clock_type::now();

        SessionStatus m_status;
        CacheStatus m_cacheStatus;
#if (QT_VERSION < QT_VERSION_CHECK(6, 0, 0))
        QNetworkConfigurationManager *m_networkManager = nullptr;
#endif

        QList<MoveStorageJob> m_moveStorageQueue;

        QString m_lastExternalIP;

        bool m_needUpgradeDownloadPath = false;

        static Session *m_instance;
>>>>>>> 3338aa40
    };
}<|MERGE_RESOLUTION|>--- conflicted
+++ resolved
@@ -190,7 +190,6 @@
         //     2. Torrent category save path changed
         //     3. Torrent category changed
         //     (unless otherwise is specified)
-<<<<<<< HEAD
         virtual bool isAutoTMMDisabledByDefault() const = 0;
         virtual void setAutoTMMDisabledByDefault(bool value) = 0;
         virtual bool isDisableAutoTMMWhenCategoryChanged() const = 0;
@@ -453,275 +452,6 @@
         virtual void decreaseTorrentsQueuePos(const QVector<TorrentID> &ids) = 0;
         virtual void topTorrentsQueuePos(const QVector<TorrentID> &ids) = 0;
         virtual void bottomTorrentsQueuePos(const QVector<TorrentID> &ids) = 0;
-=======
-        bool isAutoTMMDisabledByDefault() const;
-        void setAutoTMMDisabledByDefault(bool value);
-        bool isDisableAutoTMMWhenCategoryChanged() const;
-        void setDisableAutoTMMWhenCategoryChanged(bool value);
-        bool isDisableAutoTMMWhenDefaultSavePathChanged() const;
-        void setDisableAutoTMMWhenDefaultSavePathChanged(bool value);
-        bool isDisableAutoTMMWhenCategorySavePathChanged() const;
-        void setDisableAutoTMMWhenCategorySavePathChanged(bool value);
-
-        qreal globalMaxRatio() const;
-        void setGlobalMaxRatio(qreal ratio);
-        int globalMaxSeedingMinutes() const;
-        void setGlobalMaxSeedingMinutes(int minutes);
-        bool isDHTEnabled() const;
-        void setDHTEnabled(bool enabled);
-        bool isLSDEnabled() const;
-        void setLSDEnabled(bool enabled);
-        bool isPeXEnabled() const;
-        void setPeXEnabled(bool enabled);
-        bool isAddTorrentPaused() const;
-        void setAddTorrentPaused(bool value);
-        TorrentContentLayout torrentContentLayout() const;
-        void setTorrentContentLayout(TorrentContentLayout value);
-        bool isTrackerEnabled() const;
-        void setTrackerEnabled(bool enabled);
-        bool isAppendExtensionEnabled() const;
-        void setAppendExtensionEnabled(bool enabled);
-        int refreshInterval() const;
-        void setRefreshInterval(int value);
-        bool isPreallocationEnabled() const;
-        void setPreallocationEnabled(bool enabled);
-        Path torrentExportDirectory() const;
-        void setTorrentExportDirectory(const Path &path);
-        Path finishedTorrentExportDirectory() const;
-        void setFinishedTorrentExportDirectory(const Path &path);
-
-        int globalDownloadSpeedLimit() const;
-        void setGlobalDownloadSpeedLimit(int limit);
-        int globalUploadSpeedLimit() const;
-        void setGlobalUploadSpeedLimit(int limit);
-        int altGlobalDownloadSpeedLimit() const;
-        void setAltGlobalDownloadSpeedLimit(int limit);
-        int altGlobalUploadSpeedLimit() const;
-        void setAltGlobalUploadSpeedLimit(int limit);
-        int downloadSpeedLimit() const;
-        void setDownloadSpeedLimit(int limit);
-        int uploadSpeedLimit() const;
-        void setUploadSpeedLimit(int limit);
-        bool isAltGlobalSpeedLimitEnabled() const;
-        void setAltGlobalSpeedLimitEnabled(bool enabled);
-        bool isBandwidthSchedulerEnabled() const;
-        void setBandwidthSchedulerEnabled(bool enabled);
-
-        bool isPerformanceWarningEnabled() const;
-        void setPerformanceWarningEnabled(bool enable);
-        int saveResumeDataInterval() const;
-        void setSaveResumeDataInterval(int value);
-        QMap<QString, QVariant> ports() const;
-        void setPorts(const QMap<QString, QVariant> ports);
-        QMap<QString, QVariant> portsEnabled() const;
-        void setPortsEnabled(const QMap<QString, QVariant> portsEnabled);
-        QString networkInterface() const;
-        void setNetworkInterface(const QString &iface);
-        QString networkInterfaceName() const;
-        void setNetworkInterfaceName(const QString &name);
-        QString networkInterfaceAddress() const;
-        void setNetworkInterfaceAddress(const QString &address);
-        int encryption() const;
-        void setEncryption(int state);
-        int maxActiveCheckingTorrents() const;
-        void setMaxActiveCheckingTorrents(int val);
-        bool isProxyPeerConnectionsEnabled() const;
-        void setProxyPeerConnectionsEnabled(bool enabled);
-        ChokingAlgorithm chokingAlgorithm() const;
-        void setChokingAlgorithm(ChokingAlgorithm mode);
-        SeedChokingAlgorithm seedChokingAlgorithm() const;
-        void setSeedChokingAlgorithm(SeedChokingAlgorithm mode);
-        bool isAddTrackersEnabled() const;
-        void setAddTrackersEnabled(bool enabled);
-        QString additionalTrackers() const;
-        void setAdditionalTrackers(const QString &trackers);
-        bool isIPFilteringEnabled() const;
-        void setIPFilteringEnabled(bool enabled);
-        Path IPFilterFile() const;
-        void setIPFilterFile(const Path &path);
-        bool announceToAllTrackers() const;
-        void setAnnounceToAllTrackers(bool val);
-        bool announceToAllTiers() const;
-        void setAnnounceToAllTiers(bool val);
-        int peerTurnover() const;
-        void setPeerTurnover(int val);
-        int peerTurnoverCutoff() const;
-        void setPeerTurnoverCutoff(int val);
-        int peerTurnoverInterval() const;
-        void setPeerTurnoverInterval(int val);
-        int requestQueueSize() const;
-        void setRequestQueueSize(int val);
-        int asyncIOThreads() const;
-        void setAsyncIOThreads(int num);
-        int hashingThreads() const;
-        void setHashingThreads(int num);
-        int filePoolSize() const;
-        void setFilePoolSize(int size);
-        int checkingMemUsage() const;
-        void setCheckingMemUsage(int size);
-        int diskCacheSize() const;
-        void setDiskCacheSize(int size);
-        int diskCacheTTL() const;
-        void setDiskCacheTTL(int ttl);
-        qint64 diskQueueSize() const;
-        void setDiskQueueSize(qint64 size);
-        DiskIOType diskIOType() const;
-        void setDiskIOType(DiskIOType type);
-        DiskIOReadMode diskIOReadMode() const;
-        void setDiskIOReadMode(DiskIOReadMode mode);
-        DiskIOWriteMode diskIOWriteMode() const;
-        void setDiskIOWriteMode(DiskIOWriteMode mode);
-        bool isCoalesceReadWriteEnabled() const;
-        void setCoalesceReadWriteEnabled(bool enabled);
-        bool usePieceExtentAffinity() const;
-        void setPieceExtentAffinity(bool enabled);
-        bool isSuggestModeEnabled() const;
-        void setSuggestMode(bool mode);
-        int sendBufferWatermark() const;
-        void setSendBufferWatermark(int value);
-        int sendBufferLowWatermark() const;
-        void setSendBufferLowWatermark(int value);
-        int sendBufferWatermarkFactor() const;
-        void setSendBufferWatermarkFactor(int value);
-        int connectionSpeed() const;
-        void setConnectionSpeed(int value);
-        int socketBacklogSize() const;
-        void setSocketBacklogSize(int value);
-        bool isAnonymousModeEnabled() const;
-        void setAnonymousModeEnabled(bool enabled);
-        bool isQueueingSystemEnabled() const;
-        void setQueueingSystemEnabled(bool enabled);
-        bool ignoreSlowTorrentsForQueueing() const;
-        void setIgnoreSlowTorrentsForQueueing(bool ignore);
-        int downloadRateForSlowTorrents() const;
-        void setDownloadRateForSlowTorrents(int rateInKibiBytes);
-        int uploadRateForSlowTorrents() const;
-        void setUploadRateForSlowTorrents(int rateInKibiBytes);
-        int slowTorrentsInactivityTimer() const;
-        void setSlowTorrentsInactivityTimer(int timeInSeconds);
-        int outgoingPortsMin() const;
-        void setOutgoingPortsMin(int min);
-        int outgoingPortsMax() const;
-        void setOutgoingPortsMax(int max);
-        int UPnPLeaseDuration() const;
-        void setUPnPLeaseDuration(int duration);
-        int peerToS() const;
-        void setPeerToS(int value);
-        bool ignoreLimitsOnLAN() const;
-        void setIgnoreLimitsOnLAN(bool ignore);
-        bool includeOverheadInLimits() const;
-        void setIncludeOverheadInLimits(bool include);
-        QString announceIP() const;
-        void setAnnounceIP(const QString &ip);
-        int maxConcurrentHTTPAnnounces() const;
-        void setMaxConcurrentHTTPAnnounces(int value);
-        bool isReannounceWhenAddressChangedEnabled() const;
-        void setReannounceWhenAddressChangedEnabled(bool enabled);
-        void reannounceToAllTrackers() const;
-        int stopTrackerTimeout() const;
-        void setStopTrackerTimeout(int value);
-        int maxConnections() const;
-        void setMaxConnections(int max);
-        int maxConnectionsPerTorrent() const;
-        void setMaxConnectionsPerTorrent(int max);
-        int maxUploads() const;
-        void setMaxUploads(int max);
-        int maxUploadsPerTorrent() const;
-        void setMaxUploadsPerTorrent(int max);
-        int maxActiveDownloads() const;
-        void setMaxActiveDownloads(int max);
-        int maxActiveUploads() const;
-        void setMaxActiveUploads(int max);
-        int maxActiveTorrents() const;
-        void setMaxActiveTorrents(int max);
-        BTProtocol btProtocol() const;
-        void setBTProtocol(BTProtocol protocol);
-        bool isUTPRateLimited() const;
-        void setUTPRateLimited(bool limited);
-        MixedModeAlgorithm utpMixedMode() const;
-        void setUtpMixedMode(MixedModeAlgorithm mode);
-        bool isIDNSupportEnabled() const;
-        void setIDNSupportEnabled(bool enabled);
-        bool multiConnectionsPerIpEnabled() const;
-        void setMultiConnectionsPerIpEnabled(bool enabled);
-        bool validateHTTPSTrackerCertificate() const;
-        void setValidateHTTPSTrackerCertificate(bool enabled);
-        bool isSSRFMitigationEnabled() const;
-        void setSSRFMitigationEnabled(bool enabled);
-        bool blockPeersOnPrivilegedPorts() const;
-        void setBlockPeersOnPrivilegedPorts(bool enabled);
-        bool isTrackerFilteringEnabled() const;
-        void setTrackerFilteringEnabled(bool enabled);
-        bool isExcludedFileNamesEnabled() const;
-        void setExcludedFileNamesEnabled(const bool enabled);
-        QStringList excludedFileNames() const;
-        void setExcludedFileNames(const QStringList &newList);
-        bool isFilenameExcluded(const QString &fileName) const;
-        QStringList bannedIPs() const;
-        void setBannedIPs(const QStringList &newList);
-        ResumeDataStorageType resumeDataStorageType() const;
-        void setResumeDataStorageType(ResumeDataStorageType type);
-
-        bool isRestored() const;
-
-        Torrent *findTorrent(const TorrentID &id) const;
-        QVector<Torrent *> torrents() const;
-        qsizetype torrentsCount() const;
-        bool hasActiveTorrents() const;
-        bool hasUnfinishedTorrents() const;
-        bool hasRunningSeed() const;
-        const SessionStatus &status() const;
-        const CacheStatus &cacheStatus() const;
-        qint64 getAlltimeDL() const;
-        qint64 getAlltimeUL() const;
-        bool isListening() const;
-
-        MaxRatioAction maxRatioAction() const;
-        void setMaxRatioAction(MaxRatioAction act);
-
-        void banIP(const QString &ip);
-
-        bool isKnownTorrent(const TorrentID &id) const;
-        bool addTorrent(const QString &source, const AddTorrentParams &params = AddTorrentParams());
-        bool addTorrent(const MagnetUri &magnetUri, const AddTorrentParams &params = AddTorrentParams());
-        bool addTorrent(const TorrentInfo &torrentInfo, const AddTorrentParams &params = AddTorrentParams());
-        bool deleteTorrent(const TorrentID &id, DeleteOption deleteOption = DeleteTorrent);
-        bool downloadMetadata(const MagnetUri &magnetUri);
-        bool cancelDownloadMetadata(const TorrentID &id);
-
-        void recursiveTorrentDownload(const TorrentID &id);
-        void increaseTorrentsQueuePos(const QVector<TorrentID> &ids);
-        void decreaseTorrentsQueuePos(const QVector<TorrentID> &ids);
-        void topTorrentsQueuePos(const QVector<TorrentID> &ids);
-        void bottomTorrentsQueuePos(const QVector<TorrentID> &ids);
-
-        // Torrent interface
-        void handleTorrentNeedSaveResumeData(const TorrentImpl *torrent);
-        void handleTorrentSaveResumeDataRequested(const TorrentImpl *torrent);
-        void handleTorrentShareLimitChanged(TorrentImpl *const torrent);
-        void handleTorrentNameChanged(TorrentImpl *const torrent);
-        void handleTorrentSavePathChanged(TorrentImpl *const torrent);
-        void handleTorrentCategoryChanged(TorrentImpl *const torrent, const QString &oldCategory);
-        void handleTorrentTagAdded(TorrentImpl *const torrent, const QString &tag);
-        void handleTorrentTagRemoved(TorrentImpl *const torrent, const QString &tag);
-        void handleTorrentSavingModeChanged(TorrentImpl *const torrent);
-        void handleTorrentMetadataReceived(TorrentImpl *const torrent);
-        void handleTorrentPaused(TorrentImpl *const torrent);
-        void handleTorrentResumed(TorrentImpl *const torrent);
-        void handleTorrentChecked(TorrentImpl *const torrent);
-        void handleTorrentFinished(TorrentImpl *const torrent);
-        void handleTorrentTrackersAdded(TorrentImpl *const torrent, const QVector<TrackerEntry> &newTrackers);
-        void handleTorrentTrackersRemoved(TorrentImpl *const torrent, const QStringList &deletedTrackers);
-        void handleTorrentTrackersChanged(TorrentImpl *const torrent);
-        void handleTorrentUrlSeedsAdded(TorrentImpl *const torrent, const QVector<QUrl> &newUrlSeeds);
-        void handleTorrentUrlSeedsRemoved(TorrentImpl *const torrent, const QVector<QUrl> &urlSeeds);
-        void handleTorrentResumeDataReady(TorrentImpl *const torrent, const LoadTorrentParams &data);
-
-        bool addMoveTorrentStorageJob(TorrentImpl *torrent, const Path &newPath, MoveStorageMode mode);
-
-        void findIncompleteFiles(const TorrentInfo &torrentInfo, const Path &savePath
-                                 , const Path &downloadPath, const PathList &filePaths = {}) const;
->>>>>>> 3338aa40
 
         QStringList getNetworkInterfaces() const;
 
@@ -765,10 +495,7 @@
         void trackersRemoved(Torrent *torrent, const QStringList &trackers);
         void trackerSuccess(Torrent *torrent, const QString &tracker);
         void trackerWarning(Torrent *torrent, const QString &tracker);
-<<<<<<< HEAD
         void trackerEntriesUpdated(Torrent *torrent, const QHash<QString, TrackerEntry> &updatedTrackerEntries);
-=======
-        void trackerEntriesUpdated(const QHash<Torrent *, QSet<QString>> &updateInfos);
 
     private slots:
         void configureDeferred();
@@ -1054,6 +781,5 @@
         bool m_needUpgradeDownloadPath = false;
 
         static Session *m_instance;
->>>>>>> 3338aa40
     };
 }